from abc import ABCMeta, abstractmethod, abstractproperty
from concurrent.futures import Future
from typing import Any, Callable, Dict, Optional, List

from parsl.providers.provider_base import JobStatus

import parsl  # noqa F401


class ParslExecutor(metaclass=ABCMeta):
    """Executors are abstractions that represent available compute resources
    to which you could submit arbitrary App tasks.

    This is a metaclass that only enforces concrete implementations of
    functionality by the child classes.

    Can be used as a context manager. On exit, calls ``self.shutdown()`` with
    no arguments and re-raises any thrown exception.

    In addition to the listed methods, a ParslExecutor instance must always
    have a member field:

       label: str - a human readable label for the executor, unique
              with respect to other executors.

    Per-executor monitoring behaviour can be influenced by exposing:

       radio_mode: str - a string describing how monitoring code wrapping individual
              tasks should send data back to the submit side. This field is messy
              and should be made more general, but for prototyping for LSST, this
              is OK. The principal requirement is that HTEX tasks can be told to
              use the htex channel, and thread executor tasks can use the UDP
              channel. Further less urgent requirements: other remote executors
              such as workqueue need a more reliable channel than UDP - because
              the motivation for this work is that htex + udp isn't providing
              reliable monitoring.

    An executor may optionally expose:

       storage_access: List[parsl.data_provider.staging.Staging] - a list of staging
              providers that will be used for file staging. In the absence of this
              attribute, or if this attribute is `None`, then a default value of
              ``parsl.data_provider.staging.default_staging`` will be used by the
              staging code.

              Typechecker note: Ideally storage_access would be declared on executor
              __init__ methods as List[Staging] - however, lists are by default
              invariant, not co-variant, and it looks like @typeguard cannot be
              persuaded otherwise. So if you're implementing an executor and want to
              @typeguard the constructor, you'll have to use List[Any] here.
    """

<<<<<<< HEAD
    label: str
    radio_mode: str = "udp"
=======
    label: str = "undefined"
>>>>>>> 26baabab

    def __enter__(self):
        return self

    def __exit__(self, exc_type, exc_val, exc_tb):
        self.shutdown()
        return False

    @abstractmethod
    def start(self) -> Optional[List[str]]:
        """Start the executor.

        Any spin-up operations (for example: starting thread pools) should be performed here.
        """
        pass

    @abstractmethod
    def submit(self, func: Callable, resource_specification: Dict[str, Any], *args: Any, **kwargs: Any) -> Future:
        """Submit.

        The executor can optionally set a parsl_executor_task_id attribute on
        the Future that it returns, and in that case, parsl will log a
        relationship between the executor's task ID and parsl level try/task
        IDs.
        """
        pass

    @abstractmethod
    def scale_out(self, blocks: int) -> List[str]:
        """Scale out method.

        We should have the scale out method simply take resource object
        which will have the scaling methods, scale_out itself should be a coroutine, since
        scaling tasks can be slow.

        :return: A list of block ids corresponding to the blocks that were added.
        """
        pass

    @abstractmethod
    def scale_in(self, blocks: int) -> List[str]:
        """Scale in method.

        Cause the executor to reduce the number of blocks by count.

        We should have the scale in method simply take resource object
        which will have the scaling methods, scale_in itself should be a coroutine, since
        scaling tasks can be slow.

        :return: A list of block ids corresponding to the blocks that were removed.
        """
        pass

    @abstractmethod
    def shutdown(self) -> bool:
        """Shutdown the executor.

        This includes all attached resources such as workers and controllers.
        """
        pass

    @abstractproperty
    def scaling_enabled(self) -> bool:
        """Specify if scaling is enabled.

        The callers of ParslExecutors need to differentiate between Executors
        and Executors wrapped in a resource provider
        """
        pass

    def create_monitoring_info(self, status: Dict[str, JobStatus]) -> List[object]:
        """Create a monitoring message for each block based on the poll status.

        :return: a list of dictionaries mapping to the info of each block
        """
        return []

    def monitor_resources(self) -> bool:
        """Should resource monitoring happen for tasks on running on this executor?

        Parsl resource monitoring conflicts with execution styles which use threads, and
        can deadlock while running.

        This function allows resource monitoring to be disabled per executor implementation.
        """
        return True

    @abstractmethod
    def status(self) -> Dict[str, JobStatus]:
        """Return the status of all jobs/blocks currently known to this executor.

        :return: a dictionary mapping block ids (in string) to job status
        """
        pass

    @property
    @abstractmethod
    def status_polling_interval(self) -> int:
        """Returns the interval, in seconds, at which the status method should be called. The
        assumption here is that, once initialized, an executor's polling interval is fixed.
        In practice, at least given the current situation, the executor uses a single task provider
        and this method is a delegate to the corresponding method in the provider.

        :return: the number of seconds to wait between calls to status() or zero if no polling
                 should be done
        """
        pass

    @property
    @abstractmethod
    def error_management_enabled(self) -> bool:
        """Indicates whether worker error management is supported by this executor. Worker error
        management is done externally to the executor. However, the executor must implement
        certain status handling methods that allow this to function. These methods are:

        :method:handle_errors
        :method:set_bad_state_and_fail_all

        The basic idea of worker error management is that an external entity maintains a view of
        the state of the workers by calling :method:status() which is then processed to detect
        abnormal conditions. This can be done externally, as well as internally, through
        :method:handle_errors. If an entity external to the executor detects an abnormal condition,
        it can notify the executor using :method:set_bad_state_and_fail_all(exception).

        Some of the scaffolding needed for implementing error management inside executors,
        including implementations for the status handling methods above, is available in
        :class:parsl.executors.status_handling.BlockProviderExecutor, which interested executors
        should inherit from. Noop versions of methods that are related to status handling and
        running parsl tasks through workers are implemented by
        :class:parsl.executors.status_handling.NoStatusHandlingExecutor.
        """
        pass

    @abstractmethod
    def handle_errors(self, error_handler: "parsl.dataflow.job_error_handler.JobErrorHandler",
                      status: Dict[str, JobStatus]) -> None:
        """This method is called by the error management infrastructure after a status poll. The
        executor implementing this method is then responsible for detecting abnormal conditions
        based on the status of submitted jobs. If the executor does not implement any special
        error handling, this method should return False, in which case a generic error handling
        scheme will be used.
        :param error_handler: a reference to the generic error handler calling this method
        :param status: status of all jobs launched by this executor
        """
        pass

    @abstractmethod
    def set_bad_state_and_fail_all(self, exception: Exception):
        """Allows external error handlers to mark this executor as irrecoverably bad and cause
        all tasks submitted to it now and in the future to fail. The executor is responsible
        for checking  :method:bad_state_is_set() in the :method:submit() method and raising the
        appropriate exception, which is available through :method:executor_exception().
        """
        pass

    @property
    @abstractmethod
    def bad_state_is_set(self) -> bool:
        """Returns true if this executor is in an irrecoverable error state. If this method
        returns true, :property:executor_exception should contain an exception indicating the
        cause.
        """
        pass

    @property
    @abstractmethod
    def executor_exception(self) -> Exception:
        """Returns an exception that indicates why this executor is in an irrecoverable state."""
        pass

    @property
    @abstractmethod
    def tasks(self) -> Dict[object, Future]:
        """Contains a dictionary mapping task IDs to the corresponding Future objects for all
        tasks that have been submitted to this executor."""
        pass

    @property
    def run_dir(self) -> str:
        """Path to the run directory.
        """
        return self._run_dir

    @run_dir.setter
    def run_dir(self, value: str) -> None:
        self._run_dir = value

    @property
    def hub_address(self) -> Optional[str]:
        """Address to the Hub for monitoring.
        """
        return self._hub_address

    @hub_address.setter
    def hub_address(self, value: Optional[str]) -> None:
        self._hub_address = value

    @property
    def hub_port(self) -> Optional[int]:
        """Port to the Hub for monitoring.
        """
        return self._hub_port

    @hub_port.setter
    def hub_port(self, value: Optional[int]) -> None:
        self._hub_port = value<|MERGE_RESOLUTION|>--- conflicted
+++ resolved
@@ -50,12 +50,9 @@
               @typeguard the constructor, you'll have to use List[Any] here.
     """
 
-<<<<<<< HEAD
-    label: str
+
+    label: str = "undefined"
     radio_mode: str = "udp"
-=======
-    label: str = "undefined"
->>>>>>> 26baabab
 
     def __enter__(self):
         return self
