""" WorkQueueExecutor utilizes the Work Queue distributed framework developed by the
Cooperative Computing Lab (CCL) at Notre Dame to provide a fault-tolerant,
high-throughput system for delegating Parsl tasks to thousands of remote machines
"""

import threading
import multiprocessing
import logging
from concurrent.futures import Future
from ctypes import c_bool

import datetime
import tempfile
import hashlib
import subprocess
import os
import socket
import pickle
import queue
import inspect
import shutil
import itertools

from parsl.serialize import pack_apply_message
import parsl.utils as putils
from parsl.executors.errors import ExecutorError
from parsl.data_provider.files import File
from parsl.errors import OptionalModuleMissing
from parsl.executors.block_based import BlockProviderExecutor
from parsl.providers.provider_base import ExecutionProvider
from parsl.providers import LocalProvider, CondorProvider
from parsl.executors.errors import ScalingFailed
from parsl.executors.workqueue import exec_parsl_function

import typeguard
from typing import Dict, List, Optional, Set, Union
from parsl.data_provider.staging import Staging

from .errors import WorkQueueTaskFailure
from .errors import WorkQueueFailure

from collections import namedtuple

try:
    import work_queue as wq
    from work_queue import WorkQueue
    from work_queue import Task
    from work_queue import WORK_QUEUE_DEFAULT_PORT
    from work_queue import WORK_QUEUE_ALLOCATION_MODE_MAX_THROUGHPUT
except ImportError:
    _work_queue_enabled = False
    WORK_QUEUE_DEFAULT_PORT = 0
else:
    _work_queue_enabled = True

package_analyze_script = shutil.which("python_package_analyze")
package_create_script = shutil.which("python_package_create")
package_run_script = shutil.which("python_package_run")

logger = logging.getLogger(__name__)


# Support structure to communicate parsl tasks to the work queue submit thread.
ParslTaskToWq = namedtuple('ParslTaskToWq', 'id category cores memory disk gpus priority env_pkg map_file function_file result_file input_files output_files')

# Support structure to communicate final status of work queue tasks to parsl
# result is only valid if result_received is True
# reason and status are only valid if result_received is False
WqTaskToParsl = namedtuple('WqTaskToParsl', 'id result_received result reason status')

# Support structure to report parsl filenames to work queue.
# parsl_name is the local_name or filepath attribute of a parsl file object.
# stage tells whether the file should be copied by work queue to the workers.
# cache tells whether the file should be cached at workers. Only valid if stage == True
ParslFileToWq = namedtuple('ParslFileToWq', 'parsl_name stage cache')


class WorkQueueExecutor(BlockProviderExecutor):
    """Executor to use Work Queue batch system

    The WorkQueueExecutor system utilizes the Work Queue framework to
    efficiently delegate Parsl apps to remote machines in clusters and
    grids using a fault-tolerant system. Users can run the
    work_queue_worker program on remote machines to connect to the
    WorkQueueExecutor, and Parsl apps will then be sent out to these
    machines for execution and retrieval.


    Parameters
    ----------

        label: str
            A human readable label for the executor, unique
            with respect to other Work Queue master programs.
            Default is "WorkQueueExecutor".

        working_dir: str
            Location for Parsl to perform app delegation to the Work
            Queue system. Defaults to current directory.

        managed: bool
            Whether this executor is managed by the DFK or externally handled.
            Default is True (managed by DFK).

        project_name: str
            If given, Work Queue master process name. Default is None.
            Overrides address.

        project_password_file: str
            Optional password file for the work queue project. Default is None.

        address: str
            The ip to contact this work queue master process.
            If not given, uses the address of the current machine as returned
            by socket.gethostname().
            Ignored if project_name is specified.

        port: int
            TCP port on Parsl submission machine for Work Queue workers
            to connect to. Workers will specify this port number when
            trying to connect to Parsl. Default is 9123.

        env: dict{str}
            Dictionary that contains the environmental variables that
            need to be set on the Work Queue worker machine.

        shared_fs: bool
            Define if working in a shared file system or not. If Parsl
            and the Work Queue workers are on a shared file system, Work
            Queue does not need to transfer and rename files for execution.
            Default is False.

        use_cache: bool
            Whether workers should cache files that are common to tasks.
            Warning: Two files are considered the same if they have the same
            filepath name. Use with care when reusing the executor instance
            across multiple parsl workflows. Default is False.

        source: bool
            Choose whether to transfer parsl app information as
            source code. (Note: this increases throughput for
            @python_apps, but the implementation does not include
            functionality for @bash_apps, and thus source=False
            must be used for programs utilizing @bash_apps.)
            Default is False. Set to True if pack is True

        pack: bool
            Use conda-pack to prepare a self-contained Python evironment for
            each task. This greatly increases task latency, but does not
            require a common environment or shared FS on execution nodes.
            Implies source=True.

        extra_pkgs: list
            List of extra pip/conda package names to include when packing
            the environment. This may be useful if the app executes other
            (possibly non-Python) programs provided via pip or conda.
            Scanning the app source for imports would not detect these
            dependencies, so they need to be manually specified.

        autolabel: bool
            Use the Resource Monitor to automatically determine resource
            labels based on observed task behavior.

        autolabel_window: int
            Set the number of tasks considered for autolabeling. Work Queue
            will wait for a series of N tasks with steady resource
            requirements before making a decision on labels. Increasing
            this parameter will reduce the number of failed tasks due to
            resource exhaustion when autolabeling, at the cost of increased
            resources spent collecting stats.

        autocategory: bool
            Place each app in its own category by default. If all
            invocations of an app have similar performance characteristics,
            this will provide a reasonable set of categories automatically.

        max_retries: Optional[int]
            Set the number of retries that Work Queue will make when a task
            fails. This is distinct from Parsl level retries configured in
            parsl.config.Config. Set to None to allow Work Queue to retry
            tasks forever. By default, this is set to 0, so that all retries
            will be managed by Parsl.

        init_command: str
            Command line to run before executing a task in a worker.
            Default is ''.

        worker_options: str
            Extra options passed to work_queue_worker. Default is ''.

        worker_executable: str
            The command used to invoke work_queue_worker. This can be used
            when the worker needs to be wrapped inside some other command
            (for example, to run the worker inside a container). Default is
            'work_queue_worker'.
    """

    radio_mode = "filesystem"

    @typeguard.typechecked
    def __init__(self,
                 label: str = "WorkQueueExecutor",
                 provider: ExecutionProvider = LocalProvider(),
                 working_dir: str = ".",
                 managed: bool = True,
                 project_name: Optional[str] = None,
                 project_password_file: Optional[str] = None,
                 address: Optional[str] = None,
                 port: int = WORK_QUEUE_DEFAULT_PORT,
                 env: Optional[Dict] = None,
                 shared_fs: bool = False,
                 storage_access: Optional[List[Staging]] = None,
                 use_cache: bool = False,
                 source: bool = False,
                 pack: bool = False,
                 extra_pkgs: Optional[List[str]] = None,
                 autolabel: bool = False,
                 autolabel_window: int = 1,
                 autocategory: bool = True,
                 max_retries: Optional[int] = 0,
                 init_command: str = "",
                 worker_options: str = "",
                 full_debug: bool = True,
                 worker_executable: str = 'work_queue_worker'):
        BlockProviderExecutor.__init__(self, provider)
        self._scaling_enabled = True

        if not _work_queue_enabled:
            raise OptionalModuleMissing(['work_queue'], "WorkQueueExecutor requires the work_queue module.")

        self.label = label
        self.managed = managed
        self.task_queue = multiprocessing.Queue()  # type: multiprocessing.Queue
        self.collector_queue = multiprocessing.Queue()  # type: multiprocessing.Queue
        self.blocks = {}  # type: Dict[str, str]
        self.address = address
        self.port = port
        self.task_counter = -1
        self.project_name = project_name
        self.project_password_file = project_password_file
        self.env = env
        self.init_command = init_command
        self.shared_fs = shared_fs
        self.storage_access = storage_access
        self.use_cache = use_cache
        self.working_dir = working_dir
        self.registered_files = set()  # type: Set[str]
        self.full = full_debug
        self.source = True if pack else source
        self.pack = pack
        self.extra_pkgs = extra_pkgs or []
        self.autolabel = autolabel
        self.autolabel_window = autolabel_window
        self.autocategory = autocategory
        self.max_retries = 0
        self.should_stop = multiprocessing.Value(c_bool, False)
        self.cached_envs = {}  # type: Dict[int, str]
        self.worker_options = worker_options
        self.worker_executable = worker_executable

        if not self.address:
            self.address = socket.gethostname()

        if self.project_password_file is not None and not os.path.exists(self.project_password_file):
            raise WorkQueueFailure('Could not find password file: {}'.format(self.project_password_file))

        if self.project_password_file is not None:
            if os.path.exists(self.project_password_file) is False:
                logger.debug("Password File does not exist, no file used")
                self.project_password_file = None

        # Build foundations of the launch command
        self.launch_cmd = ("{package_prefix}python3 exec_parsl_function.py {mapping} {function} {result}")
        if self.init_command != "":
            self.launch_cmd = self.init_command + "; " + self.launch_cmd

    def _get_launch_command(self, block_id):
        # this executor uses different terminology for worker/launch
        # commands than in htex
        return f"PARSL_WORKER_BLOCK_ID={block_id} {self.worker_command}"

    def start(self):
        """Create submit process and collector thread to create, send, and
        retrieve Parsl tasks within the Work Queue system.
        """
        self.tasks_lock = threading.Lock()

        # Create directories for data and results
        self.function_data_dir = os.path.join(self.run_dir, "function_data")
        self.package_dir = os.path.join(self.run_dir, "package_data")
        self.wq_log_dir = os.path.join(self.run_dir, self.label)
        logger.debug("function data directory: {}\nlog directory: {}".format(self.function_data_dir, self.wq_log_dir))
        os.mkdir(self.function_data_dir)
        os.mkdir(self.package_dir)
        os.mkdir(self.wq_log_dir)

        logger.debug("Starting WorkQueueExectutor")

        # Create a Process to perform WorkQueue submissions
        submit_process_kwargs = {"task_queue": self.task_queue,
                                 "launch_cmd": self.launch_cmd,
                                 "data_dir": self.function_data_dir,
                                 "collector_queue": self.collector_queue,
                                 "full": self.full,
                                 "shared_fs": self.shared_fs,
                                 "autolabel": self.autolabel,
                                 "autolabel_window": self.autolabel_window,
                                 "autocategory": self.autocategory,
                                 "max_retries": self.max_retries,
                                 "should_stop": self.should_stop,
                                 "port": self.port,
                                 "wq_log_dir": self.wq_log_dir,
                                 "project_password_file": self.project_password_file,
                                 "project_name": self.project_name}
        self.submit_process = multiprocessing.Process(target=_work_queue_submit_wait,
                                                      name="submit_thread",
                                                      kwargs=submit_process_kwargs)

        self.collector_thread = threading.Thread(target=self._collect_work_queue_results,
                                                 name="wait_thread")
        self.collector_thread.daemon = True

        # Begin both processes
        self.submit_process.start()
        self.collector_thread.start()

        # Initialize scaling for the provider
        self.initialize_scaling()

    def _path_in_task(self, task_id, *path_components):
        """Returns a filename specific to a task.
        It is used for the following filename's:
            (not given): The subdirectory per task that contains function, result, etc.
            'function': Pickled file that contains the function to be executed.
            'result': Pickled file that (will) contain the result of the function.
            'map': Pickled file with a dict between local parsl names, and remote work queue names.
        """
        task_dir = "{:04d}".format(task_id)
        return os.path.join(self.function_data_dir, task_dir, *path_components)

    def submit(self, func, resource_specification, *args, **kwargs):
        """Processes the Parsl app by its arguments and submits the function
        information to the task queue, to be executed using the Work Queue
        system. The args and kwargs are processed for input and output files to
        the Parsl app, so that the files are appropriately specified for the Work
        Queue task.

        Parameters
        ----------

        func : function
            Parsl app to be submitted to the Work Queue system
        args : list
            Arguments to the Parsl app
        kwargs : dict
            Keyword arguments to the Parsl app
        """
        cores = None
        memory = None
        disk = None
        gpus = None
        priority = None
        if resource_specification and isinstance(resource_specification, dict):
            logger.debug("Got resource specification: {}".format(resource_specification))

            required_resource_types = set(['cores', 'memory', 'disk'])
            acceptable_resource_types = set(['cores', 'memory', 'disk', 'gpus', 'priority'])
            keys = set(resource_specification.keys())

            if not keys.issubset(acceptable_resource_types):
                message = "Task resource specification only accepts these types of resources: {}".format(
                        ', '.join(acceptable_resource_types))
                logger.error(message)
                raise ExecutorError(self, message)

            if not self.autolabel and not keys.issuperset(required_resource_types):
                logger.error("Running with `autolabel=False`. In this mode, "
                             "task resource specification requires "
                             "three resources to be specified simultaneously: cores, memory, and disk")
                raise ExecutorError(self, "Task resource specification requires "
                                          "three resources to be specified simultaneously: cores, memory, and disk. "
                                          "Try setting autolabel=True if you are unsure of the resource usage")

            for k in keys:
                if k == 'cores':
                    cores = resource_specification[k]
                elif k == 'memory':
                    memory = resource_specification[k]
                elif k == 'disk':
                    disk = resource_specification[k]
                elif k == 'gpus':
                    gpus = resource_specification[k]
                elif k == 'priority':
                    priority = resource_specification[k]

        self.task_counter += 1
        task_id = self.task_counter

        # Create a per task directory for the function, result, map, and result files
        os.mkdir(self._path_in_task(task_id))

        input_files = []
        output_files = []

        # Determine the input and output files that will exist at the workes:
        input_files += [self._register_file(f) for f in kwargs.get("inputs", []) if isinstance(f, File)]
        output_files += [self._register_file(f) for f in kwargs.get("outputs", []) if isinstance(f, File)]

        # Also consider any *arg that looks like a file as an input:
        input_files += [self._register_file(f) for f in args if isinstance(f, File)]

        for kwarg, maybe_file in kwargs.items():
            # Add appropriate input and output files from "stdout" and "stderr" keyword arguments
            if kwarg == "stdout" or kwarg == "stderr":
                if maybe_file:
                    output_files.append(self._std_output_to_wq(kwarg, maybe_file))
            # For any other keyword that looks like a file, assume it is an input file
            elif isinstance(maybe_file, File):
                input_files.append(self._register_file(maybe_file))

        # Create a Future object and have it be mapped from the task ID in the tasks dictionary
        fu = Future()
        with self.tasks_lock:
            self.tasks[str(task_id)] = fu

        logger.debug("Creating task {} for function {} with args {}".format(task_id, func, args))

        # Pickle the result into object to pass into message buffer
        function_file = self._path_in_task(task_id, "function")
        result_file = self._path_in_task(task_id, "result")
        map_file = self._path_in_task(task_id, "map")

        logger.debug("Creating Task {} with function at: {}".format(task_id, function_file))
        logger.debug("Creating Task {} with result to be found at: {}".format(task_id, result_file))

        self._serialize_function(function_file, func, args, kwargs)

        if self.pack:
            env_pkg = self._prepare_package(func, self.extra_pkgs)
        else:
            env_pkg = None

        logger.debug("Constructing map for local filenames at worker for task {}".format(task_id))
        self._construct_map_file(map_file, input_files, output_files)

        if not self.submit_process.is_alive():
            raise ExecutorError(self, "Workqueue Submit Process is not alive")

        # Create message to put into the message queue
        logger.debug("Placing task {} on message queue".format(task_id))
        category = func.__name__ if self.autocategory else 'parsl-default'
        self.task_queue.put_nowait(ParslTaskToWq(task_id,
                                                 category,
                                                 cores,
                                                 memory,
                                                 disk,
                                                 gpus,
                                                 priority,
                                                 env_pkg,
                                                 map_file,
                                                 function_file,
                                                 result_file,
                                                 input_files,
                                                 output_files))

        return fu

    def _construct_worker_command(self):
        worker_command = self.worker_executable
        if self.project_password_file:
            worker_command += ' --password {}'.format(self.project_password_file)
        if self.worker_options:
            worker_command += ' {}'.format(self.worker_options)
        if self.project_name:
            worker_command += ' -M {}'.format(self.project_name)
        else:
            worker_command += ' {} {}'.format(self.address, self.port)

        logger.debug("Using worker command: {}".format(worker_command))
        return worker_command

    def _patch_providers(self):
        # Add the worker and password file to files that the provider needs to stage.
        # (Currently only for the CondorProvider)
        if isinstance(self.provider, CondorProvider):
            path_to_worker = shutil.which('work_queue_worker')
            self.worker_command = './' + self.worker_command
            self.provider.transfer_input_files.append(path_to_worker)
            if self.project_password_file:
                self.provider.transfer_input_files.append(self.project_password_file)

    def _serialize_function(self, fn_path, parsl_fn, parsl_fn_args, parsl_fn_kwargs):
        """Takes the function application parsl_fn(*parsl_fn_args, **parsl_fn_kwargs)
        and serializes it to the file fn_path."""

        # Either build a dictionary with the source of the function, or pickle
        # the function directly:
        if self.source:
            function_info = {"source code": inspect.getsource(parsl_fn),
                             "name": parsl_fn.__name__,
                             "args": parsl_fn_args,
                             "kwargs": parsl_fn_kwargs}
        else:
            function_info = {"byte code": pack_apply_message(parsl_fn, parsl_fn_args, parsl_fn_kwargs,
                                                             buffer_threshold=1024 * 1024)}

        with open(fn_path, "wb") as f_out:
            pickle.dump(function_info, f_out)

    def _construct_map_file(self, map_file, input_files, output_files):
        """ Map local filepath of parsl files to the filenames at the execution worker.
        If using a shared filesystem, the filepath is mapped to its absolute filename.
        Otherwise, to its original relative filename. In this later case, work queue
        recreates any directory hierarchy needed."""
        file_translation_map = {}
        for spec in itertools.chain(input_files, output_files):
            local_name = spec[0]
            if self.shared_fs:
                remote_name = os.path.abspath(local_name)
            else:
                remote_name = local_name
            file_translation_map[local_name] = remote_name
        with open(map_file, "wb") as f_out:
            pickle.dump(file_translation_map, f_out)

    def _register_file(self, parsl_file):
        """Generates a tuple (parsl_file.filepath, stage, cache) to give to
        work queue. cache is always False if self.use_cache is False.
        Otherwise, it is set to True if parsl_file is used more than once.
        stage is True if the file needs to be copied by work queue. (i.e., not
        a URL or an absolute path)

        It has the side-effect of adding parsl_file to a list of registered
        files.

        Note: The first time a file is used cache is set to False. Since
        tasks are generated dynamically, without other information this is
        the best we can do."""
        to_cache = False
        if self.use_cache:
            to_cache = parsl_file in self.registered_files

        to_stage = False
        if parsl_file.scheme == 'file' or (parsl_file.local_path and os.path.exists(parsl_file.local_path)):
            to_stage = not os.path.isabs(parsl_file.filepath)

        self.registered_files.add(parsl_file)

        return ParslFileToWq(parsl_file.filepath, to_stage, to_cache)

    def _std_output_to_wq(self, fdname, stdfspec):
        """Find the name of the file that will contain stdout or stderr and
        return a ParslFileToWq with it. These files are never cached"""
        fname, mode = putils.get_std_fname_mode(fdname, stdfspec)
        to_stage = not os.path.isabs(fname)
        return ParslFileToWq(fname, stage=to_stage, cache=False)

    def _prepare_package(self, fn, extra_pkgs):
        fn_id = id(fn)
        fn_name = fn.__name__
        if fn_id in self.cached_envs:
            logger.debug("Skipping analysis of %s, previously got %s", fn_name, self.cached_envs[fn_id])
            return self.cached_envs[fn_id]
        source_code = inspect.getsource(fn).encode()
        pkg_dir = os.path.join(tempfile.gettempdir(), "python_package-{}".format(os.geteuid()))
        os.makedirs(pkg_dir, exist_ok=True)
        with tempfile.NamedTemporaryFile(suffix='.yaml') as spec:
            logger.info("Analyzing dependencies of %s", fn_name)
            analyze_cmdline = [package_analyze_script, exec_parsl_function.__file__, '-', spec.name]
            for p in extra_pkgs:
                analyze_cmdline += ["--extra-pkg", p]
            subprocess.run(analyze_cmdline, input=source_code, check=True)
            with open(spec.name, mode='rb') as f:
                spec_hash = hashlib.sha256(f.read()).hexdigest()
                logger.debug("Spec hash for %s is %s", fn_name, spec_hash)
                pkg = os.path.join(pkg_dir, "pack-{}.tar.gz".format(spec_hash))
            if os.access(pkg, os.R_OK):
                self.cached_envs[fn_id] = pkg
                logger.debug("Cached package for %s found at %s", fn_name, pkg)
                return pkg
            (fd, tarball) = tempfile.mkstemp(dir=pkg_dir, prefix='.tmp', suffix='.tar.gz')
            os.close(fd)
            logger.info("Creating dependency package for %s", fn_name)
            logger.debug("Writing deps for %s to %s", fn_name, tarball)
            subprocess.run([package_create_script, spec.name, tarball], stdout=subprocess.DEVNULL, check=True)
            logger.debug("Done with conda-pack; moving %s to %s", tarball, pkg)
            os.rename(tarball, pkg)
            self.cached_envs[fn_id] = pkg
            return pkg

    def initialize_scaling(self):
        """ Compose the launch command and call scale out

        Scales the workers to the appropriate nodes with provider
        """
        # Start scaling in/out
        logger.debug("Starting WorkQueueExecutor with provider: %s", self.provider)
        self.worker_command = self._construct_worker_command()
        self._patch_providers()

        # TODO: this init_blocks handling should be factored with the
        # corresponding htex handling and put into the BlockProviderExecutor
        if hasattr(self.provider, 'init_blocks'):
            try:
                self.scale_out(blocks=self.provider.init_blocks)
            except Exception as e:
                logger.debug("Scaling out failed: {}".format(e))
                raise e

    @property
    def outstanding(self) -> int:
        """TODO: this is very inefficient and probably should be replaced with
        counters, but this one is minimally invasive to the rest of the code."""
        outstanding = 0
        for fut in self.tasks.values():
            if not fut.done():
                outstanding += 1
        logger.debug(f"Counted {outstanding} outstanding tasks")
        return outstanding

    def xxxold_scale_out(self, blocks=1):
        """Scale out method.

        We should have the scale out method simply take resource object
        which will have the scaling methods, scale_out itself should be a coroutine, since
        scaling tasks can be slow.
        """
        if self.provider:
            for i in range(blocks):
                external_block = str(len(self.blocks))
                internal_block = self.provider.submit(self.worker_command, 1)
                # Failed to create block with provider
                if not internal_block:
                    raise(ScalingFailed(self.provider.label, "Attempts to create nodes using the provider has failed"))
                else:
                    self.blocks[external_block] = internal_block
        else:
            logger.error("No execution provider available to scale")

    @property
    def workers_per_node(self) -> Union[int, float]:
        return 1

    def scale_in(self, count):
        """Scale in method. Not implemented.
        """
        # Obtain list of blocks to kill
        to_kill = list(self.blocks.keys())[:count]
        kill_ids = [self.blocks[block] for block in to_kill]

        # Cancel the blocks provisioned
        if self.provider:
            self.provider.cancel(kill_ids)
        else:
            logger.error("No execution provider available to scale")

    def shutdown(self, *args, **kwargs):
        """Shutdown the executor. Sets flag to cancel the submit process and
        collector thread, which shuts down the Work Queue system submission.
        """
        self.should_stop.value = True

        # Remove the workers that are still going
        kill_ids = [self.blocks[block] for block in self.blocks.keys()]
        if self.provider:
            self.provider.cancel(kill_ids)

        self.submit_process.join()
        self.collector_thread.join()

        return True

    def scaling_enabled(self):
        """Specify if scaling is enabled. Not enabled in Work Queue.
        """
        return self._scaling_enabled

    # TODO: factor this with htex - perhaps it should exist only in the
    # block provider, and there should be no implementation of this at
    # all in the base executor class (because this is only block
    # relevant)
    def create_monitoring_info(self, status):
        """ Create a msg for monitoring based on the poll status

        """
        msg = []
        for bid, s in status.items():
            d = {}
            d['run_id'] = self.run_id
            d['status'] = s.status_name
            d['timestamp'] = datetime.datetime.now()
            d['executor_label'] = self.label
            d['job_id'] = self.blocks.get(bid, None)
            d['block_id'] = bid
            msg.append(d)
        return msg

    def run_dir(self, value=None):
        """Path to the run directory.
        """
        if value is not None:
            self._run_dir = value
        return self._run_dir

    def _collect_work_queue_results(self):
        """Sets the values of tasks' futures of tasks completed by work queue.
        """
        logger.debug("Starting Collector Thread")
        try:
            while not self.should_stop.value:
                if not self.submit_process.is_alive():
                    raise ExecutorError(self, "Workqueue Submit Process is not alive")

                # Get the result message from the collector_queue
                try:
                    task_report = self.collector_queue.get(timeout=1)
                except queue.Empty:
                    continue

                # Obtain the future from the tasks dictionary
                with self.tasks_lock:
                    future = self.tasks[task_report.id]

                logger.debug("Updating Future for Parsl Task {}".format(task_report.id))
                if task_report.result_received:
                    future.set_result(task_report.result)
                else:
                    # If there are no results, then the task failed according to one of
                    # work queue modes, such as resource exhaustion.
                    future.set_exception(WorkQueueTaskFailure(task_report.reason, task_report.result))
        finally:
            with self.tasks_lock:
                # set exception for tasks waiting for results that work queue did not execute
                for fu in self.tasks.values():
                    if not fu.done():
                        fu.set_exception(WorkQueueFailure("work queue executor failed to execute the task."))
        logger.debug("Exiting Collector Thread")


def _work_queue_submit_wait(task_queue=multiprocessing.Queue(),
                            launch_cmd=None,
                            env=None,
                            collector_queue=multiprocessing.Queue(),
                            data_dir=".",
                            full=False,
                            shared_fs=False,
                            autolabel=False,
                            autolabel_window=None,
                            autocategory=False,
                            max_retries=0,
                            should_stop=None,
                            port=WORK_QUEUE_DEFAULT_PORT,
                            wq_log_dir=None,
                            project_password_file=None,
                            project_name=None):
    """Thread to handle Parsl app submissions to the Work Queue objects.
    Takes in Parsl functions submitted using submit(), and creates a
    Work Queue task with the appropriate specifications, which is then
    submitted to Work Queue. After tasks are completed, processes the
    exit status and exit code of the task, and sends results to the
    Work Queue collector thread.
    To avoid python's global interpreter lock with work queue's wait, this
    function should be launched as a process, not as a lightweight thread. This
    means that any communication should be done using the multiprocessing
    module capabilities, rather than shared memory.
    """
    logger.debug("Starting WorkQueue Submit/Wait Process")

    # Enable debugging flags and create logging file
    wq_debug_log = None
    if wq_log_dir is not None:
        logger.debug("Setting debugging flags and creating logging file")
        wq_debug_log = os.path.join(wq_log_dir, "debug_log")

    # Create WorkQueue queue object
    logger.debug("Creating WorkQueue Object")
    try:
        logger.debug("Listening on port {}".format(port))
        q = WorkQueue(port, debug_log=wq_debug_log)
    except Exception as e:
        logger.error("Unable to create WorkQueue object: {}".format(e))
        raise e

    # Specify WorkQueue queue attributes
    if project_name:
        q.specify_name(project_name)

    if project_password_file:
        q.specify_password_file(project_password_file)

    if autolabel:
        q.enable_monitoring()
        if autolabel_window is not None:
            q.tune('category-steady-n-tasks', autolabel_window)

    # Only write logs when the wq_log_dir is specified, which it most likely will be
    if wq_log_dir is not None:
        wq_master_log = os.path.join(wq_log_dir, "master_log")
        wq_trans_log = os.path.join(wq_log_dir, "transaction_log")
        if full and autolabel:
            wq_resource_log = os.path.join(wq_log_dir, "resource_logs")
            q.enable_monitoring_full(dirname=wq_resource_log)
        q.specify_log(wq_master_log)
        q.specify_transactions_log(wq_trans_log)

    orig_ppid = os.getppid()

    result_file_of_task_id = {}  # Mapping taskid -> result file for active tasks.

    while not should_stop.value:
        # Monitor the task queue
        ppid = os.getppid()
        if ppid != orig_ppid:
            logger.debug("new Process")
            break

        # Submit tasks
        while task_queue.qsize() > 0 and not should_stop.value:
            # Obtain task from task_queue
            try:
                task = task_queue.get(timeout=1)
                logger.debug("Removing task from queue")
            except queue.Empty:
                continue

            pkg_pfx = ""
            if task.env_pkg is not None:
                pkg_pfx = "./{} -e {} ".format(os.path.basename(package_run_script),
                                               os.path.basename(task.env_pkg))

            # Create command string
            logger.debug(launch_cmd)
            command_str = launch_cmd.format(package_prefix=pkg_pfx,
                                            mapping=os.path.basename(task.map_file),
                                            function=os.path.basename(task.function_file),
                                            result=os.path.basename(task.result_file))
            logger.debug(command_str)

            # Create WorkQueue task for the command
            logger.debug("Sending task {} with command: {}".format(task.id, command_str))
            try:
                t = Task(command_str)
            except Exception as e:
                logger.error("Unable to create task: {}".format(e))
                collector_queue.put_nowait(WqTaskToParsl(id=task.id,
                                                         result_received=False,
                                                         result=None,
                                                         reason="task could not be created by work queue",
                                                         status=-1))
                continue

            t.specify_category(task.category)
            if autolabel:
                q.specify_category_mode(task.category, WORK_QUEUE_ALLOCATION_MODE_MAX_THROUGHPUT)

            if task.cores is not None:
                t.specify_cores(task.cores)
            if task.memory is not None:
                t.specify_memory(task.memory)
            if task.disk is not None:
                t.specify_disk(task.disk)
            if task.gpus is not None:
                t.specify_gpus(task.gpus)
            if task.priority is not None:
                t.specify_priority(task.priority)

<<<<<<< HEAD
            if max_retries:
=======
            if max_retries is not None:
>>>>>>> 6e2dcca7
                logger.debug(f"Specifying max_retries {max_retries}")
                t.specify_max_retries(max_retries)
            else:
                logger.debug("Not specifying max_retries")

            # Specify environment variables for the task
            if env is not None:
                for var in env:
                    t.specify_environment_variable(var, env[var])

            if task.env_pkg is not None:
                t.specify_input_file(package_run_script, cache=True)
                t.specify_input_file(task.env_pkg, cache=True)

            # Specify script, and data/result files for task
            t.specify_input_file(exec_parsl_function.__file__, cache=True)
            t.specify_input_file(task.function_file, cache=False)
            t.specify_input_file(task.map_file, cache=False)
            t.specify_output_file(task.result_file, cache=False)
            t.specify_tag(str(task.id))
            result_file_of_task_id[str(task.id)] = task.result_file

            logger.debug("Parsl ID: {}".format(task.id))

            # Specify input/output files that need to be staged.
            # Absolute paths are assumed to be in shared filesystem, and thus
            # not staged by work queue.
            if not shared_fs:
                for spec in task.input_files:
                    if spec.stage:
                        t.specify_input_file(spec.parsl_name, spec.parsl_name, cache=spec.cache)
                for spec in task.output_files:
                    if spec.stage:
                        t.specify_output_file(spec.parsl_name, spec.parsl_name, cache=spec.cache)

            # Submit the task to the WorkQueue object
            logger.debug("Submitting task {} to WorkQueue".format(task.id))
            try:
                wq_id = q.submit(t)
            except Exception as e:
                logger.error("Unable to submit task to work queue: {}".format(e))
                collector_queue.put_nowait(WqTaskToParsl(id=task.id,
                                                         result_received=False,
                                                         result=None,
                                                         reason="task could not be submited to work queue",
                                                         status=-1))
                continue
            logger.debug("Task {} submitted to WorkQueue with id {}".format(task.id, wq_id))

        # If the queue is not empty wait on the WorkQueue queue for a task
        task_found = True
        if not q.empty():
            while task_found and not should_stop.value:
                # Obtain the task from the queue
                t = q.wait(1)
                if t is None:
                    task_found = False
                    continue
                # When a task is found:
                parsl_id = t.tag
                logger.debug("Completed WorkQueue task {}, parsl task {}".format(t.id, t.tag))
                result_file = result_file_of_task_id.pop(t.tag)

                # A tasks completes 'succesfully' if it has result file,
                # and it can be loaded. This may mean that the 'success' is
                # an exception.
                logger.debug("Looking for result in {}".format(result_file))
                try:
                    with open(result_file, "rb") as f_in:
                        result = pickle.load(f_in)
                    logger.debug("Found result in {}".format(result_file))
                    collector_queue.put_nowait(WqTaskToParsl(id=parsl_id,
                                                             result_received=True,
                                                             result=result,
                                                             reason=None,
                                                             status=t.return_status))
                # If a result file could not be generated, explain the
                # failure according to work queue error codes. We generate
                # an exception and wrap it with RemoteExceptionWrapper, to
                # match the positive case.
                except Exception as e:
                    reason = _explain_work_queue_result(t)
                    logger.debug("Did not find result in {}".format(result_file))
                    logger.debug("Wrapper Script status: {}\nWorkQueue Status: {}"
                                 .format(t.return_status, t.result))
                    logger.debug("Task with id parsl {} / wq {} failed because:\n{}"
                                 .format(parsl_id, t.id, reason))
                    collector_queue.put_nowait(WqTaskToParsl(id=parsl_id,
                                                             result_received=False,
                                                             result=e,
                                                             reason=reason,
                                                             status=t.return_status))
    logger.debug("Exiting WorkQueue Monitoring Process")
    return 0


def _explain_work_queue_result(wq_task):
    """Returns a string with the reason why a task failed according to work queue."""

    wq_result = wq_task.result

    reason = "work queue result: "
    if wq_result == wq.WORK_QUEUE_RESULT_SUCCESS:
        reason += "succesful execution with exit code {}".format(wq_task.return_status)
    elif wq_result == wq.WORK_QUEUE_RESULT_OUTPUT_MISSING:
        reason += "The result file was not transfered from the worker.\n"
        reason += "This usually means that there is a problem with the python setup,\n"
        reason += "or the wrapper that executes the function."
        reason += "\nTrace:\n" + str(wq_task.output)
    elif wq_result == wq.WORK_QUEUE_RESULT_INPUT_MISSING:
        reason += "missing input file"
    elif wq_result == wq.WORK_QUEUE_RESULT_STDOUT_MISSING:
        reason += "stdout has been truncated"
    elif wq_result == wq.WORK_QUEUE_RESULT_SIGNAL:
        reason += "task terminated with a signal"
    elif wq_result == wq.WORK_QUEUE_RESULT_RESOURCE_EXHAUSTION:
        reason += "task used more resources than requested"
    elif wq_result == wq.WORK_QUEUE_RESULT_TASK_TIMEOUT:
        reason += "task ran past the specified end time"
    elif wq_result == wq.WORK_QUEUE_RESULT_UNKNOWN:
        reason += "result could not be classified"
    elif wq_result == wq.WORK_QUEUE_RESULT_FORSAKEN:
        reason += "task failed, but not a task error"
    elif wq_result == wq.WORK_QUEUE_RESULT_MAX_RETRIES:
        reason += "unable to complete after specified number of retries"
    elif wq_result == wq.WORK_QUEUE_RESULT_TASK_MAX_RUN_TIME:
        reason += "task ran for more than the specified time"
    elif wq_result == wq.WORK_QUEUE_RESULT_DISK_ALLOC_FULL:
        reason += "task needed more space to complete task"
    elif wq_result == wq.WORK_QUEUE_RESULT_RMONITOR_ERROR:
        reason += "task failed because the monitor did not produce an output"
    else:
        reason += "unable to process Work Queue system failure"
    return reason<|MERGE_RESOLUTION|>--- conflicted
+++ resolved
@@ -864,11 +864,7 @@
             if task.priority is not None:
                 t.specify_priority(task.priority)
 
-<<<<<<< HEAD
-            if max_retries:
-=======
             if max_retries is not None:
->>>>>>> 6e2dcca7
                 logger.debug(f"Specifying max_retries {max_retries}")
                 t.specify_max_retries(max_retries)
             else:
