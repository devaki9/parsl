--- conflicted
+++ resolved
@@ -42,11 +42,8 @@
         self.port = None
         self.create_socket_and_bind()
         self._lock = threading.Lock()
-<<<<<<< HEAD
+        self.ok = True
         self._my_thread = None
-=======
-        self.ok = True
->>>>>>> 2c19a8fc
 
     def create_socket_and_bind(self):
         """ Creates socket and binds to a port.
@@ -62,7 +59,7 @@
         else:
             self.zmq_socket.bind("tcp://{}:{}".format(self.ip_address, self.port))
 
-    def run(self, message, max_retries=3, timeout_s=None):
+    def run(self, message, max_retries=3, timeout_s=30):
         """ This function needs to be fast at the same time aware of the possibility of
         ZMQ pipes overflowing.
 
@@ -70,19 +67,16 @@
         in ZMQ sockets reaching a broken state once there are ~10k tasks in flight.
         This issue can be magnified if each the serialized buffer itself is larger.
         """
-<<<<<<< HEAD
+        if not self.ok:
+            raise CommandClientBadError()
+
+        start_time_s = time.monotonic()
 
         if self._my_thread is None:
             self._my_thread = threading.current_thread()
         elif self._my_thread != threading.current_thread():
             logger.warning(f"Command socket suspicious thread usage: {self._my_thread} vs {threading.current_thread()}")
         # otherwise, _my_thread and current_thread match, which is ok and no need to log
-=======
-        if not self.ok:
-            raise CommandClientBadError()
-
-        start_time_s = time.monotonic()
->>>>>>> 2c19a8fc
 
         reply = '__PARSL_ZMQ_PIPES_MAGIC__'
         logger.debug("acquiring command lock")
@@ -91,11 +85,6 @@
             for i in range(max_retries):
                 logger.debug(f"try {i} for command {message}")
                 try:
-                    logger.debug("waiting for command client to be ready")
-                    r = self.zmq_socket.poll(flags=zmq.PollEvent.POLLOUT, timeout=30000)   # TODO: don't hardcode this timeout
-                    if r == 0:  # timeout
-                        raise RuntimeError("CommandClient poll-before-command timed out")
-                    # TODO: what other values of r are correct?
                     logger.debug("Sending command client command")
 
                     if timeout_s is not None:
@@ -109,21 +98,6 @@
                             raise InternalConsistencyError(f"ZMQ poll returned unexpected value: {poll_result}")
 
                     self.zmq_socket.send_pyobj(message, copy=True)
-<<<<<<< HEAD
-                    logger.debug(f"waiting for response from command {message}")
-                    r = self.zmq_socket.poll(timeout=30000)   # TODO: don't hardcode this timeout
-                    if r == 0:  # timeout
-                        raise RuntimeError("CommandClient poll-before-result timed out")
-                    # TODO: what other values of r are correct?
-
-                    reply = self.zmq_socket.recv_pyobj(flags=zmq.NOBLOCK)
-                    # Don't block here: we know there's a message because
-                    # of the successful poll... if that happens to be not
-                    # true, raise an exception rather than hanging. However
-                    # that's a bug in the code, not an expected occurence.
-
-                    logger.debug(f"got response from command {message}")
-=======
 
                     if timeout_s is not None:
                         logger.debug("Polling for command client response or timeout")
@@ -138,10 +112,9 @@
                         else:
                             raise InternalConsistencyError(f"ZMQ poll returned unexpected value: {poll_result}")
 
-                    logger.debug("Receiving command client response")
+                    logger.debug(f"Receiving command client response to {message}")
                     reply = self.zmq_socket.recv_pyobj()
-                    logger.debug("Received command client response")
->>>>>>> 2c19a8fc
+                    logger.debug(f"got response from command {message}")
                 except zmq.ZMQError:
                     logger.exception("Potential ZMQ REQ-REP deadlock caught")
                     logger.info("Trying to reestablish context after ZMQError")
