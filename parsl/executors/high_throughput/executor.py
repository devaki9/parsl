import typing
from concurrent.futures import Future
import typeguard
import logging
import threading
import queue
import datetime
import pickle
from multiprocessing import Queue
from typing import Dict, Sequence
from typing import List, Optional, Tuple, Union, Callable
import math

from parsl.serialize import pack_apply_message, deserialize
from parsl.serialize.errors import SerializationError, DeserializationError
from parsl.app.errors import RemoteExceptionWrapper
from parsl.jobs.states import JobStatus, JobState
from parsl.executors.high_throughput import zmq_pipes
from parsl.executors.high_throughput import interchange
from parsl.executors.errors import (
    BadMessage, ScalingFailed,
    UnsupportedFeatureError
)

from parsl import curvezmq
from parsl.executors.status_handling import BlockProviderExecutor
from parsl.providers.base import ExecutionProvider
from parsl.data_provider.staging import Staging
from parsl.addresses import get_all_addresses
from parsl.process_loggers import wrap_with_logs

from parsl.multiprocessing import ForkProcess
from parsl.utils import RepresentationMixin
from parsl.providers import LocalProvider

logger = logging.getLogger(__name__)

DEFAULT_LAUNCH_CMD = ("process_worker_pool.py {debug} {max_workers} "
                      "-a {addresses} "
                      "-p {prefetch_capacity} "
                      "-c {cores_per_worker} "
                      "-m {mem_per_worker} "
                      "--poll {poll_period} "
                      "--task_port={task_port} "
                      "--result_port={result_port} "
<<<<<<< HEAD
=======
                      "--cert_dir {cert_dir} "
>>>>>>> ccfc543c
                      "--logdir={logdir} "
                      "--block_id={{block_id}} "
                      "--hb_period={heartbeat_period} "
                      "{address_probe_timeout_string} "
                      "--hb_threshold={heartbeat_threshold} "
                      "--cpu-affinity {cpu_affinity} "
                      "--available-accelerators {accelerators}")


class HighThroughputExecutor(BlockProviderExecutor, RepresentationMixin):
    """Executor designed for cluster-scale

    The HighThroughputExecutor system has the following components:
      1. The HighThroughputExecutor instance which is run as part of the Parsl script.
      2. The Interchange which acts as a load-balancing proxy between workers and Parsl
      3. The multiprocessing based worker pool which coordinates task execution over several
         cores on a node.
      4. ZeroMQ pipes connect the HighThroughputExecutor, Interchange and the process_worker_pool

    Here is a diagram

    .. code:: python


                        |  Data   |  Executor   |  Interchange  | External Process(es)
                        |  Flow   |             |               |
                   Task | Kernel  |             |               |
                 +----->|-------->|------------>|->outgoing_q---|-> process_worker_pool
                 |      |         |             | batching      |    |         |
           Parsl<---Fut-|         |             | load-balancing|  result   exception
                     ^  |         |             | watchdogs     |    |         |
                     |  |         |   Q_mngmnt  |               |    V         V
                     |  |         |    Thread<--|-incoming_q<---|--- +---------+
                     |  |         |      |      |               |
                     |  |         |      |      |               |
                     +----update_fut-----+


    Each of the workers in each process_worker_pool has access to its local rank through
    an environmental variable, ``PARSL_WORKER_RANK``. The local rank is unique for each process
    and is an integer in the range from 0 to the number of workers per in the pool minus 1.
    The workers also have access to the ID of the worker pool as ``PARSL_WORKER_POOL_ID``
    and the size of the worker pool as ``PARSL_WORKER_COUNT``.


    Parameters
    ----------

    provider : :class:`~parsl.providers.base.ExecutionProvider`
       Provider to access computation resources. Can be one of :class:`~parsl.providers.aws.aws.EC2Provider`,
        :class:`~parsl.providers.cobalt.cobalt.Cobalt`,
        :class:`~parsl.providers.condor.condor.Condor`,
        :class:`~parsl.providers.googlecloud.googlecloud.GoogleCloud`,
        :class:`~parsl.providers.gridEngine.gridEngine.GridEngine`,
        :class:`~parsl.providers.local.local.Local`,
        :class:`~parsl.providers.sge.sge.GridEngine`,
        :class:`~parsl.providers.slurm.slurm.Slurm`, or
        :class:`~parsl.providers.torque.torque.Torque`.

    label : str
        Label for this executor instance.

    launch_cmd : str
        Command line string to launch the process_worker_pool from the provider. The command line string
        will be formatted with appropriate values for the following values (debug, task_url, result_url,
        cores_per_worker, nodes_per_block, heartbeat_period ,heartbeat_threshold, logdir). For example:
        launch_cmd="process_worker_pool.py {debug} -c {cores_per_worker} --task_url={task_url} --result_url={result_url}"

    address : string
        An address to connect to the main Parsl process which is reachable from the network in which
        workers will be running. This field expects an IPv4 address (xxx.xxx.xxx.xxx).
        Most login nodes on clusters have several network interfaces available, only some of which
        can be reached from the compute nodes. This field can be used to limit the executor to listen
        only on a specific interface, and limiting connections to the internal network.
        By default, the executor will attempt to enumerate and connect through all possible addresses.
        Setting an address here overrides the default behavior.
        default=None

    worker_ports : (int, int)
        Specify the ports to be used by workers to connect to Parsl. If this option is specified,
        worker_port_range will not be honored.

    worker_port_range : (int, int)
        Worker ports will be chosen between the two integers provided.

    interchange_port_range : (int, int)
        Port range used by Parsl to communicate with the Interchange.

    working_dir : str
        Working dir to be used by the executor.

    worker_debug : Bool
        Enables worker debug logging.

    cores_per_worker : float
        cores to be assigned to each worker. Oversubscription is possible
        by setting cores_per_worker < 1.0. Default=1

    mem_per_worker : float
        GB of memory required per worker. If this option is specified, the node manager
        will check the available memory at startup and limit the number of workers such that
        the there's sufficient memory for each worker. Default: None

    max_workers : int
        Caps the number of workers launched per node. Default: infinity

    cpu_affinity: string
        Whether or how each worker process sets thread affinity. Options include "none" to forgo
        any CPU affinity configuration, "block" to assign adjacent cores to workers
        (ex: assign 0-1 to worker 0, 2-3 to worker 1), and
        "alternating" to assign cores to workers in round-robin
        (ex: assign 0,2 to worker 0, 1,3 to worker 1).
        The "block-reverse" option assigns adjacent cores to workers, but assigns
        the CPUs with large indices to low index workers (ex: assign 2-3 to worker 1, 0,1 to worker 2)

    available_accelerators: int | list
        Accelerators available for workers to use. Each worker will be pinned to exactly one of the provided
        accelerators, and no more workers will be launched than the number of accelerators.

        Either provide the list of accelerator names or the number available. If a number is provided,
        Parsl will create names as integers starting with 0.

        default: empty list

    prefetch_capacity : int
        Number of tasks that could be prefetched over available worker capacity.
        When there are a few tasks (<100) or when tasks are long running, this option should
        be set to 0 for better load balancing. Default is 0.

    address_probe_timeout : int | None
        Managers attempt connecting over many different addresses to determine a viable address.
        This option sets a time limit in seconds on the connection attempt.
        Default of None implies 30s timeout set on worker.

    heartbeat_threshold : int
        Seconds since the last message from the counterpart in the communication pair:
        (interchange, manager) after which the counterpart is assumed to be un-available. Default: 120s

    heartbeat_period : int
        Number of seconds after which a heartbeat message indicating liveness is sent to the
        counterpart (interchange, manager). Default: 30s

    poll_period : int
        Timeout period to be used by the executor components in milliseconds. Increasing poll_periods
        trades performance for cpu efficiency. Default: 10ms

    worker_logdir_root : string
        In case of a remote file system, specify the path to where logs will be kept.

    encrypted : bool
        Flag to enable/disable encryption (CurveZMQ). Default is False.
    """

    @typeguard.typechecked
    def __init__(self,
                 label: str = 'HighThroughputExecutor',
                 provider: ExecutionProvider = LocalProvider(),
                 launch_cmd: Optional[str] = None,
                 address: Optional[str] = None,
                 worker_ports: Optional[Tuple[int, int]] = None,
                 worker_port_range: Optional[Tuple[int, int]] = (54000, 55000),
                 interchange_port_range: Optional[Tuple[int, int]] = (55000, 56000),
                 storage_access: Optional[List[Staging]] = None,
                 working_dir: Optional[str] = None,
                 worker_debug: bool = False,
                 cores_per_worker: float = 1.0,
                 mem_per_worker: Optional[float] = None,
                 max_workers: Union[int, float] = float('inf'),
                 cpu_affinity: str = 'none',
                 available_accelerators: Union[int, Sequence[str]] = (),
                 prefetch_capacity: int = 0,
                 heartbeat_threshold: int = 120,
                 heartbeat_period: int = 30,
                 poll_period: int = 10,
                 address_probe_timeout: Optional[int] = None,
                 worker_logdir_root: Optional[str] = None,
                 block_error_handler: Union[bool, Callable[[BlockProviderExecutor, Dict[str, JobStatus]], None]] = True,
                 encrypted: bool = False):

        logger.debug("Initializing HighThroughputExecutor")

        BlockProviderExecutor.__init__(self, provider=provider, block_error_handler=block_error_handler)
        self.label = label
        self.worker_debug = worker_debug
        self.storage_access = storage_access
        self.working_dir = working_dir
        self.cores_per_worker = cores_per_worker
        self.mem_per_worker = mem_per_worker
        self.max_workers = max_workers
        self.prefetch_capacity = prefetch_capacity
        self.address = address
        self.address_probe_timeout = address_probe_timeout
        if self.address:
            self.all_addresses = address
        else:
            self.all_addresses = ','.join(get_all_addresses())

        mem_slots = max_workers
        cpu_slots = max_workers
        if hasattr(self.provider, 'mem_per_node') and \
                self.provider.mem_per_node is not None and \
                mem_per_worker is not None and \
                mem_per_worker > 0:
            mem_slots = math.floor(self.provider.mem_per_node / mem_per_worker)
        if hasattr(self.provider, 'cores_per_node') and \
                self.provider.cores_per_node is not None:
            cpu_slots = math.floor(self.provider.cores_per_node / cores_per_worker)

        # Set the list of available accelerators
        if isinstance(available_accelerators, int):
            # If the user provide an integer, create some names for them
            available_accelerators = list(map(str, range(available_accelerators)))
        self.available_accelerators = list(available_accelerators)

        # Determine the number of workers per node
        self._workers_per_node = min(max_workers, mem_slots, cpu_slots)
        if len(self.available_accelerators) > 0:
            self._workers_per_node = min(self._workers_per_node, len(available_accelerators))
        if self._workers_per_node == float('inf'):
            self._workers_per_node = 1  # our best guess-- we do not have any provider hints

        self._task_counter = 0
        self.run_id = None  # set to the correct run_id in dfk
        self.hub_address = None  # set to the correct hub address in dfk
        self.hub_port = None  # set to the correct hub port in dfk
        self.worker_ports = worker_ports
        self.worker_port_range = worker_port_range
        self.interchange_port_range = interchange_port_range
        self.heartbeat_threshold = heartbeat_threshold
        self.heartbeat_period = heartbeat_period
        self.poll_period = poll_period
        self.run_dir = '.'
        self.worker_logdir_root = worker_logdir_root
        self.cpu_affinity = cpu_affinity
        self.encrypted = encrypted
        self.cert_dir = None

        if not launch_cmd:
<<<<<<< HEAD
            self.launch_cmd = DEFAULT_LAUNCH_CMD
        self.radio_mode = "htex"
=======
            launch_cmd = DEFAULT_LAUNCH_CMD
        self.launch_cmd = launch_cmd

    radio_mode = "htex"
>>>>>>> ccfc543c

    @property
    def logdir(self):
        return "{}/{}".format(self.run_dir, self.label)

    @property
    def worker_logdir(self):
        if self.worker_logdir_root is not None:
            return "{}/{}".format(self.worker_logdir_root, self.label)
        return self.logdir

    def initialize_scaling(self):
        """Compose the launch command and scale out the initial blocks.
        """
        debug_opts = "--debug" if self.worker_debug else ""
        max_workers = "" if self.max_workers == float('inf') else "--max_workers={}".format(self.max_workers)

        address_probe_timeout_string = ""
        if self.address_probe_timeout:
            address_probe_timeout_string = "--address_probe_timeout={}".format(self.address_probe_timeout)

        l_cmd = self.launch_cmd.format(debug=debug_opts,
                                       prefetch_capacity=self.prefetch_capacity,
                                       address_probe_timeout_string=address_probe_timeout_string,
                                       addresses=self.all_addresses,
                                       task_port=self.worker_task_port,
                                       result_port=self.worker_result_port,
                                       cores_per_worker=self.cores_per_worker,
                                       mem_per_worker=self.mem_per_worker,
                                       max_workers=max_workers,
                                       nodes_per_block=self.provider.nodes_per_block,
                                       heartbeat_period=self.heartbeat_period,
                                       heartbeat_threshold=self.heartbeat_threshold,
                                       poll_period=self.poll_period,
                                       cert_dir=self.cert_dir,
                                       logdir=self.worker_logdir,
                                       cpu_affinity=self.cpu_affinity,
                                       accelerators=" ".join(self.available_accelerators))
        self.launch_cmd = l_cmd
        logger.debug("Launch command: {}".format(self.launch_cmd))

        logger.debug("Starting HighThroughputExecutor with provider:\n%s", self.provider)

        # TODO: why is this a provider property?
        block_ids = []
        if hasattr(self.provider, 'init_blocks'):
            try:
                block_ids = self.scale_out(blocks=self.provider.init_blocks)
            except Exception as e:
                logger.error("Scaling out failed: {}".format(e))
                raise e
        return block_ids

    def start(self):
        """Create the Interchange process and connect to it.
        """
        if self.encrypted and self.cert_dir is None:
            logger.debug("Creating CurveZMQ certificates")
            self.cert_dir = curvezmq.create_certificates(self.logdir)
        elif not self.encrypted and self.cert_dir:
            raise AttributeError(
                "The certificates directory path attribute (cert_dir) is defined, but the "
                "encrypted attribute is set to False. You must either change cert_dir to "
                "None or encrypted to True."
            )

        self.outgoing_q = zmq_pipes.TasksOutgoing(
            curvezmq.ClientContext(self.cert_dir), "127.0.0.1", self.interchange_port_range
        )
        self.incoming_q = zmq_pipes.ResultsIncoming(
            curvezmq.ClientContext(self.cert_dir), "127.0.0.1", self.interchange_port_range
        )
        self.command_client = zmq_pipes.CommandClient(
            curvezmq.ClientContext(self.cert_dir), "127.0.0.1", self.interchange_port_range
        )

        self._queue_management_thread = None
        self._start_queue_management_thread()
        self._start_local_interchange_process()

        logger.debug("Created management thread: {}".format(self._queue_management_thread))

        block_ids = self.initialize_scaling()
        return block_ids

    @wrap_with_logs
    def _queue_management_worker(self):
        """Listen to the queue for task status messages and handle them.

        Depending on the message, tasks will be updated with results, exceptions,
        or updates. It expects the following messages:

        .. code:: python

            {
               "task_id" : <task_id>
               "result"  : serialized result object, if task succeeded
               ... more tags could be added later
            }

            {
               "task_id" : <task_id>
               "exception" : serialized exception object, on failure
            }

        The `None` message is a die request.
        """
        logger.debug("Queue management worker starting")

        while not self.bad_state_is_set:
            try:
                msgs = self.incoming_q.get()

            except IOError as e:
                logger.exception("Caught broken queue with exception code {}: {}".format(e.errno, e))
                return

            except Exception as e:
                logger.exception("Caught unknown exception: {}".format(e))
                return

            else:

                if msgs is None:
                    logger.debug("Got None, exiting")
                    return

                else:
                    for serialized_msg in msgs:
                        try:
                            msg = pickle.loads(serialized_msg)
                        except pickle.UnpicklingError:
                            raise BadMessage("Message received could not be unpickled")

                        if msg['type'] == 'heartbeat':
                            continue
                        elif msg['type'] == 'result':
                            try:
                                tid = msg['task_id']
                            except Exception:
                                raise BadMessage("Message received does not contain 'task_id' field")

                            if tid == -1 and 'exception' in msg:
                                logger.warning("Executor shutting down due to exception from interchange")
                                exception = deserialize(msg['exception'])
                                self.set_bad_state_and_fail_all(exception)
                                break

                            task_fut = self.tasks.pop(tid)

                            if 'result' in msg:
                                result = deserialize(msg['result'])
                                task_fut.set_result(result)

                            elif 'exception' in msg:
                                try:
                                    s = deserialize(msg['exception'])
                                    # s should be a RemoteExceptionWrapper... so we can reraise it
                                    if isinstance(s, RemoteExceptionWrapper):
                                        try:
                                            s.reraise()
                                        except Exception as e:
                                            task_fut.set_exception(e)
                                    elif isinstance(s, Exception):
                                        task_fut.set_exception(s)
                                    else:
                                        raise ValueError("Unknown exception-like type received: {}".format(type(s)))
                                except Exception as e:
                                    # TODO could be a proper wrapped exception?
                                    task_fut.set_exception(
                                        DeserializationError("Received exception, but handling also threw an exception: {}".format(e)))
                            else:
                                raise BadMessage("Message received is neither result or exception")
                        else:
                            raise BadMessage("Message received with unknown type {}".format(msg['type']))

        logger.info("Queue management worker finished")

    def _start_local_interchange_process(self):
        """ Starts the interchange process locally

        Starts the interchange process locally and uses an internal command queue to
        get the worker task and result ports that the interchange has bound to.
        """
        comm_q = Queue(maxsize=10)
        self.interchange_proc = ForkProcess(target=interchange.starter,
                                            args=(comm_q,),
                                            kwargs={"client_ports": (self.outgoing_q.port,
                                                                     self.incoming_q.port,
                                                                     self.command_client.port),
                                                    "interchange_address": self.address,
                                                    "worker_ports": self.worker_ports,
                                                    "worker_port_range": self.worker_port_range,
                                                    "hub_address": self.hub_address,
                                                    "hub_port": self.hub_port,
                                                    "logdir": self.logdir,
                                                    "heartbeat_threshold": self.heartbeat_threshold,
                                                    "poll_period": self.poll_period,
                                                    "logging_level": logging.DEBUG if self.worker_debug else logging.INFO,
                                                    "cert_dir": self.cert_dir,
                                                    },
                                            daemon=True,
                                            name="HTEX-Interchange"
                                            )
        self.interchange_proc.start()
        try:
            (self.worker_task_port, self.worker_result_port) = comm_q.get(block=True, timeout=120)
        except queue.Empty:
            logger.error("Interchange has not completed initialization in 120s. Aborting")
            raise Exception("Interchange failed to start")

    def _start_queue_management_thread(self):
        """Method to start the management thread as a daemon.

        Checks if a thread already exists, then starts it.
        Could be used later as a restart if the management thread dies.
        """
        if self._queue_management_thread is None:
            logger.debug("Starting queue management thread")
            self._queue_management_thread = threading.Thread(target=self._queue_management_worker, name="HTEX-Queue-Management-Thread")
            self._queue_management_thread.daemon = True
            self._queue_management_thread.start()
            logger.debug("Started queue management thread")

        else:
            logger.error("Management thread already exists, returning")

    def hold_worker(self, worker_id: str) -> None:
        """Puts a worker on hold, preventing scheduling of additional tasks to it.

        This is called "hold" mostly because this only stops scheduling of tasks,
        and does not actually kill the worker.

        Parameters
        ----------

        worker_id : str
            Worker id to be put on hold
        """
        self.command_client.run("HOLD_WORKER;{}".format(worker_id))
        logger.debug("Sent hold request to manager: {}".format(worker_id))

    @property
    def outstanding(self) -> int:
        """Returns the count of tasks outstanding across the interchange
        and managers"""
        return self.command_client.run("OUTSTANDING_C")

    @property
    def connected_workers(self) -> int:
        """Returns the count of workers across all connected managers"""
        return self.command_client.run("WORKERS")

    def connected_managers(self) -> List[Dict[str, typing.Any]]:
        """Returns a list of dicts one for each connected managers.
        The dict contains info on manager(str:manager_id), block_id,
        worker_count, tasks(int), idle_durations(float), active(bool)
        """
        return self.command_client.run("MANAGERS")

    def connected_blocks(self) -> List[str]:
        """List of connected block ids"""
        return self.command_client.run("CONNECTED_BLOCKS")

    def _hold_block(self, block_id):
        """ Sends hold command to all managers which are in a specific block

        Parameters
        ----------
        block_id : str
             Block identifier of the block to be put on hold
        """

        managers = self.connected_managers()

        for manager in managers:
            if manager['block_id'] == block_id:
                logger.debug("Sending hold to manager: {}".format(manager['manager']))
                self.hold_worker(manager['manager'])

    def submit(self, func, resource_specification, *args, **kwargs):
        """Submits work to the outgoing_q.

        The outgoing_q is an external process listens on this
        queue for new work. This method behaves like a
        submit call as described here `Python docs: <https://docs.python.org/3/library/concurrent.futures.html#concurrent.futures.ThreadPoolExecutor>`_

        Args:
            - func (callable) : Callable function
            - resource_specification (dict): Dictionary containing relevant info about task that is needed by underlying executors.
            - args (list) : List of arbitrary positional arguments.

        Kwargs:
            - kwargs (dict) : A dictionary of arbitrary keyword args for func.

        Returns:
              Future
        """
        if resource_specification:
            logger.error("Ignoring the call specification. "
                         "Parsl call specification is not supported in HighThroughput Executor.")
            raise UnsupportedFeatureError('resource specification', 'HighThroughput Executor', None)

        if self.bad_state_is_set:
            raise self.executor_exception

        self._task_counter += 1
        task_id = self._task_counter

        # handle people sending blobs gracefully
        if logger.getEffectiveLevel() <= logging.DEBUG:
<<<<<<< HEAD
            args_to_print = tuple([arg if len(repr(arg)) < 100 else (repr(arg)[:100] + '...') for arg in args])
            logger.debug("Pushing htex task {} function {} to queue with args {}".format(task_id, func, args_to_print))
=======
            args_to_print = tuple([ar if len(ar := repr(arg)) < 100 else (ar[:100] + '...') for arg in args])
            logger.debug("Pushing function {} to queue with args {}".format(func, args_to_print))
>>>>>>> ccfc543c

        fut = Future()
        fut.parsl_executor_task_id = task_id
        self.tasks[task_id] = fut

        try:
            fn_buf = pack_apply_message(func, args, kwargs,
                                        buffer_threshold=1024 * 1024)
        except TypeError:
            raise SerializationError(func.__name__)

        msg = {"task_id": task_id, "buffer": fn_buf}

        # Post task to the outgoing queue
        self.outgoing_q.put(msg)

        # Return the future
        return fut

    def create_monitoring_info(self, status):
        """ Create a msg for monitoring based on the poll status

        """
        msg = []
        for bid, s in status.items():
            d = {}
            d['run_id'] = self.run_id
            d['status'] = s.status_name
            d['timestamp'] = datetime.datetime.now()
            d['executor_label'] = self.label
            d['job_id'] = self.blocks.get(bid, None)
            d['block_id'] = bid
            msg.append(d)
        return msg

    @property
    def workers_per_node(self) -> Union[int, float]:
        return self._workers_per_node

    def scale_in(self, blocks, force=True, max_idletime=None):
        """Scale in the number of active blocks by specified amount.

        The scale in method here is very rude. It doesn't give the workers
        the opportunity to finish current tasks or cleanup. This is tracked
        in issue #530

        Parameters
        ----------

        blocks : int
             Number of blocks to terminate and scale_in by

        force : Bool
             Used along with blocks to indicate whether blocks should be terminated by force.

             When force = True, we will kill blocks regardless of the blocks being busy

             When force = False, only idle blocks will be terminated.  If the
             number of idle blocks < ``blocks``, then fewer than ``blocks``
             blocks will be terminated.

        max_idletime: float
             A time to indicate how long a block can be idle.
             Used along with force = False to kill blocks that have been idle for that long.

        Returns
        -------
        List of block IDs scaled in
        """
<<<<<<< HEAD
        logger.info(f"Scale in called, blocks={blocks}, block_ids={block_ids}")
        if block_ids:
            block_ids_to_kill = block_ids
=======
        logger.debug(f"Scale in called, blocks={blocks}")
        managers = self.connected_managers()
        block_info = {}  # block id -> list( tasks, idle duration )
        for manager in managers:
            if not manager['active']:
                continue
            b_id = manager['block_id']
            if b_id not in block_info:
                block_info[b_id] = [0, float('inf')]
            block_info[b_id][0] += manager['tasks']
            block_info[b_id][1] = min(block_info[b_id][1], manager['idle_duration'])

        sorted_blocks = sorted(block_info.items(), key=lambda item: (item[1][1], item[1][0]))
        logger.debug(f"Scale in selecting from {len(sorted_blocks)} blocks")
        if force is True:
            block_ids_to_kill = [x[0] for x in sorted_blocks[:blocks]]
>>>>>>> ccfc543c
        else:
            if not max_idletime:
                block_ids_to_kill = [x[0] for x in sorted_blocks if x[1][0] == 0][:blocks]
            else:
                block_ids_to_kill = []
                for x in sorted_blocks:
                    if x[1][1] > max_idletime and x[1][0] == 0:
                        block_ids_to_kill.append(x[0])
                        if len(block_ids_to_kill) == blocks:
                            break
            logger.debug("Selected idle block ids to kill: {}".format(
                block_ids_to_kill))
            if len(block_ids_to_kill) < blocks:
                logger.warning(f"Could not find enough blocks to kill: wanted {blocks} but only selected {len(block_ids_to_kill)}")

        logger.info("Iterating over block IDs")
        # Hold the block
        for block_id in block_ids_to_kill:
            self._hold_block(block_id)
        logger.info("Iterated over block IDs")

        # Now kill via provider
        # Potential issue with multiple threads trying to remove the same blocks
        to_kill = [self.blocks[bid] for bid in block_ids_to_kill if bid in self.blocks]

        logger.info("Calling provider cancel")
        r = self.provider.cancel(to_kill)
        logger.info("Provide cancel returned")
        job_ids = self._filter_scale_in_ids(to_kill, r)

        # to_kill block_ids are fetched from self.blocks
        # If a block_id is in self.block, it must exist in self.block_mapping
        block_ids_killed = [self.block_mapping[jid] for jid in job_ids]

        logger.info("htex scale in returning")
        return block_ids_killed

    def _get_launch_command(self, block_id: str) -> str:
        if self.launch_cmd is None:
            raise ScalingFailed(self, "No launch command")
        launch_cmd = self.launch_cmd.format(block_id=block_id)
        return launch_cmd

    def status(self) -> Dict[str, JobStatus]:
        job_status = super().status()
        connected_blocks = self.connected_blocks()
        for job_id in job_status:
            job_info = job_status[job_id]
            if job_info.terminal and job_id not in connected_blocks:
                job_status[job_id].state = JobState.MISSING
                if job_status[job_id].message is None:
                    job_status[job_id].message = (
                        "Job is marked as MISSING since the workers failed to register "
                        "to the executor. Check the stdout/stderr logs in the submit_scripts "
                        "directory for more debug information"
                    )
        return job_status

    def shutdown(self):
        """Shutdown the executor, including the interchange. This does not
        shut down any workers directly - workers should be terminated by the
        scaling mechanism or by heartbeat timeout.
        """

        logger.info("Attempting HighThroughputExecutor shutdown")
        self.interchange_proc.terminate()
        logger.info("Finished HighThroughputExecutor shutdown attempt")<|MERGE_RESOLUTION|>--- conflicted
+++ resolved
@@ -43,10 +43,7 @@
                       "--poll {poll_period} "
                       "--task_port={task_port} "
                       "--result_port={result_port} "
-<<<<<<< HEAD
-=======
                       "--cert_dir {cert_dir} "
->>>>>>> ccfc543c
                       "--logdir={logdir} "
                       "--block_id={{block_id}} "
                       "--hb_period={heartbeat_period} "
@@ -285,15 +282,10 @@
         self.cert_dir = None
 
         if not launch_cmd:
-<<<<<<< HEAD
-            self.launch_cmd = DEFAULT_LAUNCH_CMD
-        self.radio_mode = "htex"
-=======
             launch_cmd = DEFAULT_LAUNCH_CMD
         self.launch_cmd = launch_cmd
 
-    radio_mode = "htex"
->>>>>>> ccfc543c
+        self.radio_mode = "htex"
 
     @property
     def logdir(self):
@@ -605,13 +597,8 @@
 
         # handle people sending blobs gracefully
         if logger.getEffectiveLevel() <= logging.DEBUG:
-<<<<<<< HEAD
-            args_to_print = tuple([arg if len(repr(arg)) < 100 else (repr(arg)[:100] + '...') for arg in args])
-            logger.debug("Pushing htex task {} function {} to queue with args {}".format(task_id, func, args_to_print))
-=======
             args_to_print = tuple([ar if len(ar := repr(arg)) < 100 else (ar[:100] + '...') for arg in args])
             logger.debug("Pushing function {} to queue with args {}".format(func, args_to_print))
->>>>>>> ccfc543c
 
         fut = Future()
         fut.parsl_executor_task_id = task_id
@@ -681,11 +668,6 @@
         -------
         List of block IDs scaled in
         """
-<<<<<<< HEAD
-        logger.info(f"Scale in called, blocks={blocks}, block_ids={block_ids}")
-        if block_ids:
-            block_ids_to_kill = block_ids
-=======
         logger.debug(f"Scale in called, blocks={blocks}")
         managers = self.connected_managers()
         block_info = {}  # block id -> list( tasks, idle duration )
@@ -702,7 +684,6 @@
         logger.debug(f"Scale in selecting from {len(sorted_blocks)} blocks")
         if force is True:
             block_ids_to_kill = [x[0] for x in sorted_blocks[:blocks]]
->>>>>>> ccfc543c
         else:
             if not max_idletime:
                 block_ids_to_kill = [x[0] for x in sorted_blocks if x[1][0] == 0][:blocks]
