--- conflicted
+++ resolved
@@ -184,9 +184,7 @@
 
     poll_period : int
         Timeout period to be used by the executor components in milliseconds. Increasing poll_periods
-        trades performance for cpu efficiency. Default: 10 "units"
-        This period controls both an interchange poll period and a worker pool poll period, with different effects in both.
-
+        trades performance for cpu efficiency. Default: 10ms
 
     worker_logdir_root : string
         In case of a remote file system, specify the path to where logs will be kept.
@@ -221,10 +219,6 @@
         logger.debug("Initializing HighThroughputExecutor")
 
         BlockProviderExecutor.__init__(self, provider=provider, block_error_handler=block_error_handler)
-<<<<<<< HEAD
-
-=======
->>>>>>> 22a4ccb6
         self.label = label
         self.launch_cmd = launch_cmd
         self.worker_debug = worker_debug
