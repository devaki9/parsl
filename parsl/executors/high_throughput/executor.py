import typing
from concurrent.futures import Future
import typeguard
import logging
import threading
import queue
import datetime
import pickle
from multiprocessing import Queue
from typing import Dict, Sequence
from typing import List, Optional, Tuple, Union, Callable
import math

from parsl.serialize import pack_apply_message, deserialize
from parsl.serialize.errors import SerializationError, DeserializationError
from parsl.app.errors import RemoteExceptionWrapper
from parsl.jobs.states import JobStatus
from parsl.executors.high_throughput import zmq_pipes
from parsl.executors.high_throughput import interchange
from parsl.executors.errors import (
    BadMessage, ScalingFailed,
    UnsupportedFeatureError
)

from parsl.executors.status_handling import BlockProviderExecutor
from parsl.providers.base import ExecutionProvider
from parsl.data_provider.staging import Staging
from parsl.addresses import get_all_addresses
from parsl.process_loggers import wrap_with_logs

from parsl.multiprocessing import ForkProcess
from parsl.utils import RepresentationMixin
from parsl.providers import LocalProvider

logger = logging.getLogger(__name__)

<<<<<<< HEAD
_start_methods = ['fork', 'spawn', 'thread']

DEFAULT_LAUNCH_CMD = ("process_worker_pool.py {debug} {max_workers} "
                      "-a {addresses} "
                      "-p {prefetch_capacity} "
                      "-c {cores_per_worker} "
                      "-m {mem_per_worker} "
                      "--poll {poll_period} "
                      "--task_port={task_port} "
                      "--result_port={result_port} "
                      "--logdir={logdir} "
                      "--block_id={{block_id}} "
                      "--hb_period={heartbeat_period} "
                      "{address_probe_timeout_string} "
                      "--hb_threshold={heartbeat_threshold} "
                      "--cpu-affinity {cpu_affinity} "
                      "--available-accelerators {accelerators} "
                      "--start-method {start_method}")

=======
>>>>>>> ded49a87

class HighThroughputExecutor(BlockProviderExecutor, RepresentationMixin):
    """Executor designed for cluster-scale

    The HighThroughputExecutor system has the following components:
      1. The HighThroughputExecutor instance which is run as part of the Parsl script.
      2. The Interchange which acts as a load-balancing proxy between workers and Parsl
      3. The multiprocessing based worker pool which coordinates task execution over several
         cores on a node.
      4. ZeroMQ pipes connect the HighThroughputExecutor, Interchange and the process_worker_pool

    Here is a diagram

    .. code:: python


                        |  Data   |  Executor   |  Interchange  | External Process(es)
                        |  Flow   |             |               |
                   Task | Kernel  |             |               |
                 +----->|-------->|------------>|->outgoing_q---|-> process_worker_pool
                 |      |         |             | batching      |    |         |
           Parsl<---Fut-|         |             | load-balancing|  result   exception
                     ^  |         |             | watchdogs     |    |         |
                     |  |         |   Q_mngmnt  |               |    V         V
                     |  |         |    Thread<--|-incoming_q<---|--- +---------+
                     |  |         |      |      |               |
                     |  |         |      |      |               |
                     +----update_fut-----+


    Each of the workers in each process_worker_pool has access to its local rank through
    an environmental variable, ``PARSL_WORKER_RANK``. The local rank is unique for each process
    and is an integer in the range from 0 to the number of workers per in the pool minus 1.
    The workers also have access to the ID of the worker pool as ``PARSL_WORKER_POOL_ID``
    and the size of the worker pool as ``PARSL_WORKER_COUNT``.


    Parameters
    ----------

    provider : :class:`~parsl.providers.base.ExecutionProvider`
       Provider to access computation resources. Can be one of :class:`~parsl.providers.aws.aws.EC2Provider`,
        :class:`~parsl.providers.cobalt.cobalt.Cobalt`,
        :class:`~parsl.providers.condor.condor.Condor`,
        :class:`~parsl.providers.googlecloud.googlecloud.GoogleCloud`,
        :class:`~parsl.providers.gridEngine.gridEngine.GridEngine`,
        :class:`~parsl.providers.local.local.Local`,
        :class:`~parsl.providers.sge.sge.GridEngine`,
        :class:`~parsl.providers.slurm.slurm.Slurm`, or
        :class:`~parsl.providers.torque.torque.Torque`.

    label : str
        Label for this executor instance.

    launch_cmd : str
        Command line string to launch the process_worker_pool from the provider. The command line string
        will be formatted with appropriate values for the following values (debug, task_url, result_url,
        cores_per_worker, nodes_per_block, heartbeat_period ,heartbeat_threshold, logdir). For example:
        launch_cmd="process_worker_pool.py {debug} -c {cores_per_worker} --task_url={task_url} --result_url={result_url}"

    address : string
        An address to connect to the main Parsl process which is reachable from the network in which
        workers will be running. This field expects an IPv4 address (xxx.xxx.xxx.xxx).
        Most login nodes on clusters have several network interfaces available, only some of which
        can be reached from the compute nodes. This field can be used to limit the executor to listen
        only on a specific interface, and limiting connections to the internal network.
        By default, the executor will attempt to enumerate and connect through all possible addresses.
        Setting an address here overrides the default behavior.
        default=None

    worker_ports : (int, int)
        Specify the ports to be used by workers to connect to Parsl. If this option is specified,
        worker_port_range will not be honored.

    worker_port_range : (int, int)
        Worker ports will be chosen between the two integers provided.

    interchange_port_range : (int, int)
        Port range used by Parsl to communicate with the Interchange.

    working_dir : str
        Working dir to be used by the executor.

    worker_debug : Bool
        Enables worker debug logging.

    cores_per_worker : float
        cores to be assigned to each worker. Oversubscription is possible
        by setting cores_per_worker < 1.0. Default=1

    mem_per_worker : float
        GB of memory required per worker. If this option is specified, the node manager
        will check the available memory at startup and limit the number of workers such that
        the there's sufficient memory for each worker. Default: None

    max_workers : int
        Caps the number of workers launched per node. Default: infinity

    cpu_affinity: string
        Whether or how each worker process sets thread affinity. Options include "none" to forgo
        any CPU affinity configuration, "block" to assign adjacent cores to workers
        (ex: assign 0-1 to worker 0, 2-3 to worker 1), and
        "alternating" to assign cores to workers in round-robin
        (ex: assign 0,2 to worker 0, 1,3 to worker 1).
        The "block-reverse" option assigns adjacent cores to workers, but assigns
        the CPUs with large indices to low index workers (ex: assign 2-3 to worker 1, 0,1 to worker 2)

    available_accelerators: int | list
        Accelerators available for workers to use. Each worker will be pinned to exactly one of the provided
        accelerators, and no more workers will be launched than the number of accelerators.

        Either provide the list of accelerator names or the number available. If a number is provided,
        Parsl will create names as integers starting with 0.

        default: empty list

    prefetch_capacity : int
        Number of tasks that could be prefetched over available worker capacity.
        When there are a few tasks (<100) or when tasks are long running, this option should
        be set to 0 for better load balancing. Default is 0.

    address_probe_timeout : int | None
        Managers attempt connecting over many different addresses to determine a viable address.
        This option sets a time limit in seconds on the connection attempt.
        Default of None implies 30s timeout set on worker.

    heartbeat_threshold : int
        Seconds since the last message from the counterpart in the communication pair:
        (interchange, manager) after which the counterpart is assumed to be un-available. Default: 120s

    heartbeat_period : int
        Number of seconds after which a heartbeat message indicating liveness is sent to the
        counterpart (interchange, manager). Default: 30s

    poll_period : int
        Timeout period to be used by the executor components in milliseconds. Increasing poll_periods
        trades performance for cpu efficiency. Default: 10ms

    worker_logdir_root : string
        In case of a remote file system, specify the path to where logs will be kept.
    """

    @typeguard.typechecked
    def __init__(self,
                 label: str = 'HighThroughputExecutor',
                 provider: ExecutionProvider = LocalProvider(),
                 launch_cmd: Optional[str] = None,
                 address: Optional[str] = None,
                 worker_ports: Optional[Tuple[int, int]] = None,
                 worker_port_range: Optional[Tuple[int, int]] = (54000, 55000),
                 interchange_port_range: Optional[Tuple[int, int]] = (55000, 56000),
                 storage_access: Optional[List[Staging]] = None,
                 working_dir: Optional[str] = None,
                 worker_debug: bool = False,
                 cores_per_worker: float = 1.0,
                 mem_per_worker: Optional[float] = None,
                 max_workers: Union[int, float] = float('inf'),
                 cpu_affinity: str = 'none',
                 available_accelerators: Union[int, Sequence[str]] = (),
                 prefetch_capacity: int = 0,
                 heartbeat_threshold: int = 120,
                 heartbeat_period: int = 30,
                 poll_period: int = 10,
                 address_probe_timeout: Optional[int] = None,
                 worker_logdir_root: Optional[str] = None,
                 block_error_handler: Union[bool, Callable[[BlockProviderExecutor, Dict[str, JobStatus]], None]] = True):

        logger.debug("Initializing HighThroughputExecutor")

        BlockProviderExecutor.__init__(self, provider=provider, block_error_handler=block_error_handler)
        self.label = label
        self.launch_cmd = launch_cmd
        self.worker_debug = worker_debug
        self.storage_access = storage_access
        self.working_dir = working_dir
        self.cores_per_worker = cores_per_worker
        self.mem_per_worker = mem_per_worker
        self.max_workers = max_workers
        self.prefetch_capacity = prefetch_capacity
        self.address = address
        self.address_probe_timeout = address_probe_timeout
        if self.address:
            self.all_addresses = address
        else:
            self.all_addresses = ','.join(get_all_addresses())

        mem_slots = max_workers
        cpu_slots = max_workers
        if hasattr(self.provider, 'mem_per_node') and \
                self.provider.mem_per_node is not None and \
                mem_per_worker is not None and \
                mem_per_worker > 0:
            mem_slots = math.floor(self.provider.mem_per_node / mem_per_worker)
        if hasattr(self.provider, 'cores_per_node') and \
                self.provider.cores_per_node is not None:
            cpu_slots = math.floor(self.provider.cores_per_node / cores_per_worker)

        # Set the list of available accelerators
        if isinstance(available_accelerators, int):
            # If the user provide an integer, create some names for them
            available_accelerators = list(map(str, range(available_accelerators)))
        self.available_accelerators = list(available_accelerators)

        # Determine the number of workers per node
        self._workers_per_node = min(max_workers, mem_slots, cpu_slots)
        if len(self.available_accelerators) > 0:
            self._workers_per_node = min(self._workers_per_node, len(available_accelerators))
        if self._workers_per_node == float('inf'):
            self._workers_per_node = 1  # our best guess-- we do not have any provider hints

        self._task_counter = 0
        self.run_id = None  # set to the correct run_id in dfk
        self.hub_address = None  # set to the correct hub address in dfk
        self.hub_port = None  # set to the correct hub port in dfk
        self.worker_ports = worker_ports
        self.worker_port_range = worker_port_range
        self.interchange_port_range = interchange_port_range
        self.heartbeat_threshold = heartbeat_threshold
        self.heartbeat_period = heartbeat_period
        self.poll_period = poll_period
        self.run_dir = '.'
        self.worker_logdir_root = worker_logdir_root
        self.cpu_affinity = cpu_affinity

        if not launch_cmd:
<<<<<<< HEAD
            self.launch_cmd = DEFAULT_LAUNCH_CMD
        self.radio_mode = "htex"
=======
            self.launch_cmd = ("process_worker_pool.py {debug} {max_workers} "
                               "-a {addresses} "
                               "-p {prefetch_capacity} "
                               "-c {cores_per_worker} "
                               "-m {mem_per_worker} "
                               "--poll {poll_period} "
                               "--task_port={task_port} "
                               "--result_port={result_port} "
                               "--logdir={logdir} "
                               "--block_id={{block_id}} "
                               "--hb_period={heartbeat_period} "
                               "{address_probe_timeout_string} "
                               "--hb_threshold={heartbeat_threshold} "
                               "--cpu-affinity {cpu_affinity} "
                               "--available-accelerators {accelerators}")

    radio_mode = "htex"
>>>>>>> ded49a87

    def initialize_scaling(self):
        """Compose the launch command and scale out the initial blocks.
        """
        debug_opts = "--debug" if self.worker_debug else ""
        max_workers = "" if self.max_workers == float('inf') else "--max_workers={}".format(self.max_workers)

        address_probe_timeout_string = ""
        if self.address_probe_timeout:
            address_probe_timeout_string = "--address_probe_timeout={}".format(self.address_probe_timeout)
        worker_logdir = "{}/{}".format(self.run_dir, self.label)
        if self.worker_logdir_root is not None:
            worker_logdir = "{}/{}".format(self.worker_logdir_root, self.label)

        l_cmd = self.launch_cmd.format(debug=debug_opts,
                                       prefetch_capacity=self.prefetch_capacity,
                                       address_probe_timeout_string=address_probe_timeout_string,
                                       addresses=self.all_addresses,
                                       task_port=self.worker_task_port,
                                       result_port=self.worker_result_port,
                                       cores_per_worker=self.cores_per_worker,
                                       mem_per_worker=self.mem_per_worker,
                                       max_workers=max_workers,
                                       nodes_per_block=self.provider.nodes_per_block,
                                       heartbeat_period=self.heartbeat_period,
                                       heartbeat_threshold=self.heartbeat_threshold,
                                       poll_period=self.poll_period,
                                       logdir=worker_logdir,
                                       cpu_affinity=self.cpu_affinity,
                                       accelerators=" ".join(self.available_accelerators))
        self.launch_cmd = l_cmd
        logger.debug("Launch command: {}".format(self.launch_cmd))

        logger.debug("Starting HighThroughputExecutor with provider:\n%s", self.provider)

        # TODO: why is this a provider property?
        block_ids = []
        if hasattr(self.provider, 'init_blocks'):
            try:
                block_ids = self.scale_out(blocks=self.provider.init_blocks)
            except Exception as e:
                logger.error("Scaling out failed: {}".format(e))
                raise e
        return block_ids

    def start(self):
        """Create the Interchange process and connect to it.
        """
        self.outgoing_q = zmq_pipes.TasksOutgoing("127.0.0.1", self.interchange_port_range)
        self.incoming_q = zmq_pipes.ResultsIncoming("127.0.0.1", self.interchange_port_range)
        self.command_client = zmq_pipes.CommandClient("127.0.0.1", self.interchange_port_range)

        self._queue_management_thread = None
        self._start_queue_management_thread()
        self._start_local_interchange_process()

        logger.debug("Created management thread: {}".format(self._queue_management_thread))

        block_ids = self.initialize_scaling()
        return block_ids

    @wrap_with_logs
    def _queue_management_worker(self):
        """Listen to the queue for task status messages and handle them.

        Depending on the message, tasks will be updated with results, exceptions,
        or updates. It expects the following messages:

        .. code:: python

            {
               "task_id" : <task_id>
               "result"  : serialized result object, if task succeeded
               ... more tags could be added later
            }

            {
               "task_id" : <task_id>
               "exception" : serialized exception object, on failure
            }

        The `None` message is a die request.
        """
        logger.debug("Queue management worker starting")

        while not self.bad_state_is_set:
            try:
                msgs = self.incoming_q.get()

            except IOError as e:
                logger.exception("Caught broken queue with exception code {}: {}".format(e.errno, e))
                return

            except Exception as e:
                logger.exception("Caught unknown exception: {}".format(e))
                return

            else:

                if msgs is None:
                    logger.debug("Got None, exiting")
                    return

                else:
                    for serialized_msg in msgs:
                        try:
                            msg = pickle.loads(serialized_msg)
                        except pickle.UnpicklingError:
                            raise BadMessage("Message received could not be unpickled")

                        if msg['type'] == 'heartbeat':
                            continue
                        elif msg['type'] == 'result':
                            try:
                                tid = msg['task_id']
                            except Exception:
                                raise BadMessage("Message received does not contain 'task_id' field")

                            if tid == -1 and 'exception' in msg:
                                logger.warning("Executor shutting down due to exception from interchange")
                                exception = deserialize(msg['exception'])
                                self.set_bad_state_and_fail_all(exception)
                                break

                            task_fut = self.tasks.pop(tid)

                            if 'result' in msg:
                                result = deserialize(msg['result'])
                                task_fut.set_result(result)

                            elif 'exception' in msg:
                                try:
                                    s = deserialize(msg['exception'])
                                    # s should be a RemoteExceptionWrapper... so we can reraise it
                                    if isinstance(s, RemoteExceptionWrapper):
                                        try:
                                            s.reraise()
                                        except Exception as e:
                                            task_fut.set_exception(e)
                                    elif isinstance(s, Exception):
                                        task_fut.set_exception(s)
                                    else:
                                        raise ValueError("Unknown exception-like type received: {}".format(type(s)))
                                except Exception as e:
                                    # TODO could be a proper wrapped exception?
                                    task_fut.set_exception(
                                        DeserializationError("Received exception, but handling also threw an exception: {}".format(e)))
                            else:
                                raise BadMessage("Message received is neither result or exception")
                        else:
                            raise BadMessage("Message received with unknown type {}".format(msg['type']))

        logger.info("Queue management worker finished")

    def _start_local_interchange_process(self):
        """ Starts the interchange process locally

        Starts the interchange process locally and uses an internal command queue to
        get the worker task and result ports that the interchange has bound to.
        """
        comm_q = Queue(maxsize=10)
        self.interchange_proc = ForkProcess(target=interchange.starter,
                                            args=(comm_q,),
                                            kwargs={"client_ports": (self.outgoing_q.port,
                                                                     self.incoming_q.port,
                                                                     self.command_client.port),
                                                    "interchange_address": self.address,
                                                    "worker_ports": self.worker_ports,
                                                    "worker_port_range": self.worker_port_range,
                                                    "hub_address": self.hub_address,
                                                    "hub_port": self.hub_port,
                                                    "logdir": "{}/{}".format(self.run_dir, self.label),
                                                    "heartbeat_threshold": self.heartbeat_threshold,
                                                    "poll_period": self.poll_period,
                                                    "logging_level": logging.DEBUG if self.worker_debug else logging.INFO
                                                    },
                                            daemon=True,
                                            name="HTEX-Interchange"
                                            )
        self.interchange_proc.start()
        try:
            (self.worker_task_port, self.worker_result_port) = comm_q.get(block=True, timeout=120)
        except queue.Empty:
            logger.error("Interchange has not completed initialization in 120s. Aborting")
            raise Exception("Interchange failed to start")

    def _start_queue_management_thread(self):
        """Method to start the management thread as a daemon.

        Checks if a thread already exists, then starts it.
        Could be used later as a restart if the management thread dies.
        """
        if self._queue_management_thread is None:
            logger.debug("Starting queue management thread")
            self._queue_management_thread = threading.Thread(target=self._queue_management_worker, name="HTEX-Queue-Management-Thread")
            self._queue_management_thread.daemon = True
            self._queue_management_thread.start()
            logger.debug("Started queue management thread")

        else:
            logger.error("Management thread already exists, returning")

    def hold_worker(self, worker_id: str) -> None:
        """Puts a worker on hold, preventing scheduling of additional tasks to it.

        This is called "hold" mostly because this only stops scheduling of tasks,
        and does not actually kill the worker.

        Parameters
        ----------

        worker_id : str
            Worker id to be put on hold
        """
        self.command_client.run("HOLD_WORKER;{}".format(worker_id))
        logger.debug("Sent hold request to manager: {}".format(worker_id))

    @property
    def outstanding(self) -> int:
        """Returns the count of tasks outstanding across the interchange
        and managers"""
        return self.command_client.run("OUTSTANDING_C")

    @property
    def connected_workers(self) -> int:
        """Returns the count of workers across all connected managers"""
        return self.command_client.run("WORKERS")

    def connected_managers(self) -> List[Dict[str, typing.Any]]:
        """Returns a list of dicts one for each connected managers.
        The dict contains info on manager(str:manager_id), block_id,
        worker_count, tasks(int), idle_durations(float), active(bool)
        """
        return self.command_client.run("MANAGERS")

    def _hold_block(self, block_id):
        """ Sends hold command to all managers which are in a specific block

        Parameters
        ----------
        block_id : str
             Block identifier of the block to be put on hold
        """

        managers = self.connected_managers()

        for manager in managers:
            if manager['block_id'] == block_id:
                logger.debug("Sending hold to manager: {}".format(manager['manager']))
                self.hold_worker(manager['manager'])

    def submit(self, func, resource_specification, *args, **kwargs):
        """Submits work to the outgoing_q.

        The outgoing_q is an external process listens on this
        queue for new work. This method behaves like a
        submit call as described here `Python docs: <https://docs.python.org/3/library/concurrent.futures.html#concurrent.futures.ThreadPoolExecutor>`_

        Args:
            - func (callable) : Callable function
            - resource_specification (dict): Dictionary containing relevant info about task that is needed by underlying executors.
            - args (list) : List of arbitrary positional arguments.

        Kwargs:
            - kwargs (dict) : A dictionary of arbitrary keyword args for func.

        Returns:
              Future
        """
        if resource_specification:
            logger.error("Ignoring the call specification. "
                         "Parsl call specification is not supported in HighThroughput Executor.")
            raise UnsupportedFeatureError('resource specification', 'HighThroughput Executor', None)

        if self.bad_state_is_set:
            raise self.executor_exception

        self._task_counter += 1
        task_id = self._task_counter

        # handle people sending blobs gracefully
        if logger.getEffectiveLevel() <= logging.DEBUG:
            args_to_print = tuple([arg if len(repr(arg)) < 100 else (repr(arg)[:100] + '...') for arg in args])
            logger.debug("Pushing htex task {} function {} to queue with args {}".format(task_id, func, args_to_print))

        fut = Future()
        fut.parsl_executor_task_id = task_id
        self.tasks[task_id] = fut

        try:
            fn_buf = pack_apply_message(func, args, kwargs,
                                        buffer_threshold=1024 * 1024)
        except TypeError:
            raise SerializationError(func.__name__)

        msg = {"task_id": task_id, "buffer": fn_buf}

        # Post task to the outgoing queue
        self.outgoing_q.put(msg)

        # Return the future
        return fut

    def create_monitoring_info(self, status):
        """ Create a msg for monitoring based on the poll status

        """
        msg = []
        for bid, s in status.items():
            d = {}
            d['run_id'] = self.run_id
            d['status'] = s.status_name
            d['timestamp'] = datetime.datetime.now()
            d['executor_label'] = self.label
            d['job_id'] = self.blocks.get(bid, None)
            d['block_id'] = bid
            msg.append(d)
        return msg

    @property
    def workers_per_node(self) -> Union[int, float]:
        return self._workers_per_node

    def scale_in(self, blocks=None, block_ids=[], force=True, max_idletime=None):
        """Scale in the number of active blocks by specified amount.

        The scale in method here is very rude. It doesn't give the workers
        the opportunity to finish current tasks or cleanup. This is tracked
        in issue #530

        Parameters
        ----------

        blocks : int
             Number of blocks to terminate and scale_in by

        force : Bool
             Used along with blocks to indicate whether blocks should be terminated by force.
             When force = True, we will kill blocks regardless of the blocks being busy
             When force = False, Only idle blocks will be terminated.
             If the # of ``idle_blocks`` < ``blocks``, the list of jobs marked for termination
             will be in the range: 0 - ``blocks``.

        max_idletime: float
             A time to indicate how long a block can be idle.
             Used along with force = False to kill blocks that have been idle for that long.

        block_ids : list
             List of specific block ids to terminate. Optional

        Returns
        -------
        List of job_ids marked for termination
        """
        logger.info(f"Scale in called, blocks={blocks}, block_ids={block_ids}")
        if block_ids:
            block_ids_to_kill = block_ids
        else:
            managers = self.connected_managers()
            block_info = {}  # block id -> list( tasks, idle duration )
            for manager in managers:
                if not manager['active']:
                    continue
                b_id = manager['block_id']
                if b_id not in block_info:
                    block_info[b_id] = [0, float('inf')]
                block_info[b_id][0] += manager['tasks']
                block_info[b_id][1] = min(block_info[b_id][1], manager['idle_duration'])

            sorted_blocks = sorted(block_info.items(), key=lambda item: (item[1][1], item[1][0]))
            logger.debug(f"Scale in selecting from {len(sorted_blocks)} blocks")
            if force is True:
                block_ids_to_kill = [x[0] for x in sorted_blocks[:blocks]]
            else:
                if not max_idletime:
                    block_ids_to_kill = [x[0] for x in sorted_blocks if x[1][0] == 0][:blocks]
                else:
                    block_ids_to_kill = []
                    for x in sorted_blocks:
                        if x[1][1] > max_idletime and x[1][0] == 0:
                            block_ids_to_kill.append(x[0])
                            if len(block_ids_to_kill) == blocks:
                                break
                logger.debug("Selected idle block ids to kill: {}".format(
                    block_ids_to_kill))
                if len(block_ids_to_kill) < blocks:
                    logger.warning(f"Could not find enough blocks to kill: wanted {blocks} but only selected {len(block_ids_to_kill)}")

        logger.info("Iterating over block IDs")
        # Hold the block
        for block_id in block_ids_to_kill:
            self._hold_block(block_id)
        logger.info("Iterated over block IDs")

        # Now kill via provider
        # Potential issue with multiple threads trying to remove the same blocks
        to_kill = [self.blocks[bid] for bid in block_ids_to_kill if bid in self.blocks]

        logger.info("Calling provider cancel")
        r = self.provider.cancel(to_kill)
        logger.info("Provide cancel returned")
        job_ids = self._filter_scale_in_ids(to_kill, r)

        # to_kill block_ids are fetched from self.blocks
        # If a block_id is in self.block, it must exist in self.block_mapping
        block_ids_killed = [self.block_mapping[jid] for jid in job_ids]

        logger.info("htex scale in returning")
        return block_ids_killed

    def _get_launch_command(self, block_id: str) -> str:
        if self.launch_cmd is None:
            raise ScalingFailed(self, "No launch command")
        launch_cmd = self.launch_cmd.format(block_id=block_id)
        return launch_cmd

    def shutdown(self):
        """Shutdown the executor, including the interchange. This does not
        shut down any workers directly - workers should be terminated by the
        scaling mechanism or by heartbeat timeout.
        """

        logger.info("Attempting HighThroughputExecutor shutdown")
        self.interchange_proc.terminate()
        logger.info("Finished HighThroughputExecutor shutdown attempt")<|MERGE_RESOLUTION|>--- conflicted
+++ resolved
@@ -33,9 +33,6 @@
 from parsl.providers import LocalProvider
 
 logger = logging.getLogger(__name__)
-
-<<<<<<< HEAD
-_start_methods = ['fork', 'spawn', 'thread']
 
 DEFAULT_LAUNCH_CMD = ("process_worker_pool.py {debug} {max_workers} "
                       "-a {addresses} "
@@ -51,11 +48,8 @@
                       "{address_probe_timeout_string} "
                       "--hb_threshold={heartbeat_threshold} "
                       "--cpu-affinity {cpu_affinity} "
-                      "--available-accelerators {accelerators} "
-                      "--start-method {start_method}")
-
-=======
->>>>>>> ded49a87
+                      "--available-accelerators {accelerators}")
+
 
 class HighThroughputExecutor(BlockProviderExecutor, RepresentationMixin):
     """Executor designed for cluster-scale
@@ -281,28 +275,8 @@
         self.cpu_affinity = cpu_affinity
 
         if not launch_cmd:
-<<<<<<< HEAD
             self.launch_cmd = DEFAULT_LAUNCH_CMD
         self.radio_mode = "htex"
-=======
-            self.launch_cmd = ("process_worker_pool.py {debug} {max_workers} "
-                               "-a {addresses} "
-                               "-p {prefetch_capacity} "
-                               "-c {cores_per_worker} "
-                               "-m {mem_per_worker} "
-                               "--poll {poll_period} "
-                               "--task_port={task_port} "
-                               "--result_port={result_port} "
-                               "--logdir={logdir} "
-                               "--block_id={{block_id}} "
-                               "--hb_period={heartbeat_period} "
-                               "{address_probe_timeout_string} "
-                               "--hb_threshold={heartbeat_threshold} "
-                               "--cpu-affinity {cpu_affinity} "
-                               "--available-accelerators {accelerators}")
-
-    radio_mode = "htex"
->>>>>>> ded49a87
 
     def initialize_scaling(self):
         """Compose the launch command and scale out the initial blocks.
