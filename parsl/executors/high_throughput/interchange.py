#!/usr/bin/env python
import argparse
import zmq
import os
import sys
import platform
import random
import time
import datetime
import pickle
import logging
import queue
import threading
import json

from typing import cast, Any, Dict, Set

from parsl.utils import setproctitle
from parsl.version import VERSION as PARSL_VERSION
from parsl.serialize import ParslSerializer
serialize_object = ParslSerializer().serialize

from parsl.app.errors import RemoteExceptionWrapper
from parsl.executors.high_throughput.manager_record import ManagerRecord
from parsl.monitoring.message_type import MessageType
from parsl.process_loggers import wrap_with_logs

HEARTBEAT_CODE = (2 ** 32) - 1
PKL_HEARTBEAT_CODE = pickle.dumps((2 ** 32) - 1)


class ManagerLost(Exception):
    ''' Task lost due to manager loss. Manager is considered lost when multiple heartbeats
    have been missed.
    '''
    def __init__(self, manager_id, hostname):
        self.manager_id = manager_id
        self.tstamp = time.time()
        self.hostname = hostname

    def __repr__(self):
        return "Task failure due to loss of manager {} on host {}".format(self.manager_id.decode(), self.hostname)

    def __str__(self):
        return self.__repr__()


class VersionMismatch(Exception):
    ''' Manager and Interchange versions do not match
    '''
    def __init__(self, interchange_version, manager_version):
        self.interchange_version = interchange_version
        self.manager_version = manager_version

    def __repr__(self):
        return "Manager version info {} does not match interchange version info {}, causing a critical failure".format(
            self.manager_version,
            self.interchange_version)

    def __str__(self):
        return self.__repr__()


class Interchange(object):
    """ Interchange is a task orchestrator for distributed systems.

    1. Asynchronously queue large volume of tasks (>100K)
    2. Allow for workers to join and leave the union
    3. Detect workers that have failed using heartbeats
    4. Service single and batch requests from workers

    TODO: We most likely need a PUB channel to send out global commands, like shutdown
    """
    def __init__(self,
                 client_address="127.0.0.1",
                 interchange_address="127.0.0.1",
                 client_ports=(50055, 50056, 50057),
                 worker_ports=None,
                 worker_port_range=(54000, 55000),
                 hub_address=None,
                 hub_port=None,
                 heartbeat_threshold=60,
                 logdir=".",
                 logging_level=logging.INFO,
                 poll_period=10,
             ) -> None:
        """
        Parameters
        ----------
        client_address : str
             The ip address at which the parsl client can be reached. Default: "127.0.0.1"

        interchange_address : str
             The ip address at which the workers will be able to reach the Interchange. Default: "127.0.0.1"

        client_ports : triple(int, int, int)
             The ports at which the client can be reached

        worker_ports : tuple(int, int)
             The specific two ports at which workers will connect to the Interchange. Default: None

        worker_port_range : tuple(int, int)
             The interchange picks ports at random from the range which will be used by workers.
             This is overridden when the worker_ports option is set. Default: (54000, 55000)

        hub_address : str
             The ip address at which the interchange can send info about managers to when monitoring is enabled.
             This is passed via dfk and executor automatically. Default: None (meaning monitoring disabled)

        hub_port : str
             The port at which the interchange can send info about managers to when monitoring is enabled.
             This is passed via dfk and executor automatically. Default: None (meaning monitoring disabled)

        heartbeat_threshold : int
             Number of seconds since the last heartbeat after which worker is considered lost.

        logdir : str
             Parsl log directory paths. Logs and temp files go here. Default: '.'

        logging_level : int
             Logging level as defined in the logging module. Default: logging.INFO (20)

        poll_period : int
             The main thread polling period, in milliseconds. Default: 10ms

        """
        self.logdir = logdir
        os.makedirs(self.logdir, exist_ok=True)

        start_file_logger("{}/interchange.log".format(self.logdir), level=logging_level)
<<<<<<< HEAD
        # this causes logger to be set globally ^ (!) so logger can be configured after
        # this call, but not before. That's probably something to fix.
=======
>>>>>>> 04ae1da9
        logger.propagate = False
        logger.debug("Initializing Interchange process")

        self.client_address = client_address
        self.interchange_address = interchange_address
        self.poll_period = poll_period

        logger.info("Attempting connection to client at {} on ports: {},{},{}".format(
            client_address, client_ports[0], client_ports[1], client_ports[2]))
        self.context = zmq.Context()
        self.task_incoming = self.context.socket(zmq.DEALER)
        self.task_incoming.set_hwm(0)

        # this controls the speed at which the task incoming queue loop runs. The only thing
        # that loop does aside from task_incoming is check for kill event. The default of
        # 10ms is pretty high - for this project, I'm fine with this taking a second or so to
        # detect a kill event.
        self.task_incoming.RCVTIMEO = 5000  # in milliseconds
        self.task_incoming.connect("tcp://{}:{}".format(client_address, client_ports[0]))

        self.results_outgoing = self.context.socket(zmq.DEALER)
        self.results_outgoing.set_hwm(0)
        self.results_outgoing.connect("tcp://{}:{}".format(client_address, client_ports[1]))

        self.command_channel = self.context.socket(zmq.REP)
        self.command_channel.RCVTIMEO = 1000  # in milliseconds
        self.command_channel.connect("tcp://{}:{}".format(client_address, client_ports[2]))
        logger.info("Connected to client")

        self.hub_address = hub_address
        self.hub_port = hub_port

        self.pending_task_queue: queue.Queue[Any] = queue.Queue(maxsize=10 ** 6)

        self.worker_ports = worker_ports
        self.worker_port_range = worker_port_range

        self.task_outgoing = self.context.socket(zmq.ROUTER)
        self.task_outgoing.set_hwm(0)
        self.results_incoming = self.context.socket(zmq.ROUTER)
        self.results_incoming.set_hwm(0)

        if self.worker_ports:
            self.worker_task_port = self.worker_ports[0]
            self.worker_result_port = self.worker_ports[1]

            self.task_outgoing.bind("tcp://*:{}".format(self.worker_task_port))
            self.results_incoming.bind("tcp://*:{}".format(self.worker_result_port))

        else:
            self.worker_task_port = self.task_outgoing.bind_to_random_port('tcp://*',
                                                                           min_port=worker_port_range[0],
                                                                           max_port=worker_port_range[1], max_tries=100)
            self.worker_result_port = self.results_incoming.bind_to_random_port('tcp://*',
                                                                                min_port=worker_port_range[0],
                                                                                max_port=worker_port_range[1], max_tries=100)

        logger.info("Bound to ports {},{} for incoming worker connections".format(
            self.worker_task_port, self.worker_result_port))

        self._ready_managers: Dict[bytes, ManagerRecord] = {}

        self.heartbeat_threshold = heartbeat_threshold

        self.current_platform = {'parsl_v': PARSL_VERSION,
                                 'python_v': "{}.{}.{}".format(sys.version_info.major,
                                                               sys.version_info.minor,
                                                               sys.version_info.micro),
                                 'os': platform.system(),
                                 'hostname': platform.node(),
                                 'dir': os.getcwd()}

        logger.info("Platform info: {}".format(self.current_platform))

    def get_tasks(self, count):
        """ Obtains a batch of tasks from the internal pending_task_queue

        Parameters
        ----------
        count: int
            Count of tasks to get from the queue

        Returns
        -------
        List of upto count tasks. May return fewer than count down to an empty list
            eg. [{'task_id':<x>, 'buffer':<buf>} ... ]
        """
        tasks = []
        for i in range(0, count):
            try:
                x = self.pending_task_queue.get(block=False)
            except queue.Empty:
                break
            else:
                tasks.append(x)

        return tasks

    @wrap_with_logs(target="interchange")
    def task_puller(self, kill_event):
        """Pull tasks from the incoming tasks zmq pipe onto the internal
        pending task queue

        Parameters:
        -----------
        kill_event : threading.Event
              Event to let the thread know when it is time to die.
        """
        logger.info("Starting")
        task_counter = 0
        poller = zmq.Poller()
        poller.register(self.task_incoming, zmq.POLLIN)

        while not kill_event.is_set():
            logger.debug("launching recv_pyobj")
            try:
                msg = self.task_incoming.recv_pyobj()
            except zmq.Again:
                # We just timed out while attempting to receive
                logger.debug("zmq.Again with {} tasks in internal queue".format(self.pending_task_queue.qsize()))
                continue

            if msg == 'STOP':
                logger.info("received STOP message, setting kill_event")
                kill_event.set()
                break
            else:
                logger.debug("[TASK_PULL_THREAD] putting message onto pending_task_queue")
                self.pending_task_queue.put(msg)
                task_counter += 1
                logger.debug("Fetched task:{}".format(task_counter))
        logger.info("reached end of task_puller loop")

    def _create_monitoring_channel(self):
        if self.hub_address and self.hub_port:
            logger.info("Connecting to monitoring")
            hub_channel = self.context.socket(zmq.DEALER)
            hub_channel.set_hwm(0)
            hub_channel.connect("tcp://{}:{}".format(self.hub_address, self.hub_port))
            logger.info("Monitoring enabled and connected to hub")
            return hub_channel
        else:
            return None

    def _send_monitoring_info(self, hub_channel, manager: ManagerRecord):
        if hub_channel:
<<<<<<< HEAD
            logger.info("Sending message {} to hub".format(manager))

            d: Dict = cast(Dict, manager.copy())
=======
            logger.info("Sending message {} to hub".format(self._ready_manager_queue[manager]))

            d = self._ready_manager_queue[manager].copy()
>>>>>>> 04ae1da9
            d['timestamp'] = datetime.datetime.now()
            d['last_heartbeat'] = datetime.datetime.fromtimestamp(d['last_heartbeat'])

            hub_channel.send_pyobj((MessageType.NODE_INFO, d))

    @wrap_with_logs(target="interchange")
    def _command_server(self, kill_event):
        """ Command server to run async command to the interchange
        """
        logger.debug("Command Server Starting")

        # Need to create a new ZMQ socket for command server thread
        hub_channel = self._create_monitoring_channel()

        reply: Any  # the type of reply depends on the command_req received (aka this needs dependent types...)

        while not kill_event.is_set():
            try:
                command_req = self.command_channel.recv_pyobj()
                logger.debug("Received command request: {}".format(command_req))
                if command_req == "OUTSTANDING_C":
                    outstanding = self.pending_task_queue.qsize()
                    for manager in self._ready_managers.values():
                        outstanding += len(manager['tasks'])
                    reply = outstanding

                elif command_req == "WORKERS":
                    num_workers = 0
                    for manager in self._ready_managers.values():
                        num_workers += manager['worker_count']
                    reply = num_workers

                elif command_req == "MANAGERS":
                    reply = []
                    for manager_id in self._ready_managers:
                        m = self._ready_managers[manager_id]
                        idle_duration = 0.0
                        idle_since = m['idle_since']
                        if idle_since is not None:
                            idle_duration = time.time() - idle_since
                        resp = {'manager': manager_id.decode('utf-8'),
                                'block_id': m['block_id'],
                                'worker_count': m['worker_count'],
                                'tasks': len(m['tasks']),
                                'idle_duration': idle_duration,
                                'active': m['active']}
                        reply.append(resp)

                elif command_req.startswith("HOLD_WORKER"):
                    cmd, s_manager = command_req.split(';')
                    manager_id = s_manager.encode('utf-8')
                    logger.info("Received HOLD_WORKER for {!r}".format(manager_id))
                    if manager_id in self._ready_managers:
                        m = self._ready_managers[manager_id]
                        m['active'] = False
                        reply = True
                        self._send_monitoring_info(hub_channel, m)
                    else:
                        reply = False

                elif command_req == "SHUTDOWN":
                    logger.info("Received SHUTDOWN command")
                    kill_event.set()
                    reply = True

                else:
                    reply = None

                logger.debug("Reply: {}".format(reply))
                self.command_channel.send_pyobj(reply)

            except zmq.Again:
                logger.debug("is alive")
                continue

    @wrap_with_logs
    def start(self):
        """ Start the interchange
        """
        logger.info("Incoming ports bound")

        hub_channel = self._create_monitoring_channel()

        # poll period is never specified as a start() parameter, so removing the defaulting here as noise.
        # poll_period = self.poll_period
        # however for my hacking:
        poll_period = 1000
        # because the executor level poll period also changes the worker pool poll period setting, which I want to experiment with separately.
        # This setting reduces the speed at which the interchange main loop
        # iterates. It will iterate once per this tmie, or when two of the
        # three queues that we need to check are interesting. which means that
        # third queue (pending_task_queue) will only be dispatched on once
        # every poll_period. although everythign waiting will be dispatched
        # then. this will reduce speed of task dispatching some, but give
        # much less log output. I wonder if it is possible to make this detectable
        # using poll too (it's a python queue, not a zmq queue which the other poll is for)

        start = time.time()
        count = 0

        self._kill_event = threading.Event()
        self._task_puller_thread = threading.Thread(target=self.task_puller,
                                                    args=(self._kill_event,),
                                                    name="Interchange-Task-Puller")
        self._task_puller_thread.start()

        self._command_thread = threading.Thread(target=self._command_server,
                                                args=(self._kill_event,),
                                                name="Interchange-Command")
        self._command_thread.start()

        poller = zmq.Poller()
        poller.register(self.task_outgoing, zmq.POLLIN)
        poller.register(self.results_incoming, zmq.POLLIN)

        # These are managers which we should examine in an iteration
        # for scheduling a job (or maybe any other attention?).
        # Anything altering the state of the manager should add it
        # onto this list.
        interesting_managers: Set[bytes] = set()

        while not self._kill_event.is_set():
            logger.debug(f"Starting poll with timeout {poll_period} ms")
            self.socks = dict(poller.poll(timeout=poll_period))
            logger.debug(f"Ending poll, with {len(self.socks)} sockets active")

            # Listen for requests for work
            if self.task_outgoing in self.socks and self.socks[self.task_outgoing] == zmq.POLLIN:
                logger.debug("starting task_outgoing section")
                message = self.task_outgoing.recv_multipart()
                manager_id = message[0]

                if manager_id not in self._ready_managers:
                    reg_flag = False

                    try:
                        msg = json.loads(message[1].decode('utf-8'))
                        reg_flag = True
                    except Exception:
                        logger.warning("Got Exception reading registration message from manager: {}".format(
                            manager_id), exc_info=True)
                        logger.debug("Message :\n{}\n".format(message[1]))
                    else:
                        # We set up an entry only if registration works correctly
                        self._ready_managers[manager_id] = {'last_heartbeat': time.time(),
                                                            'idle_since': time.time(),
                                                            'free_capacity': 0,
                                                            'block_id': None,  # don't assign a badly typed value
                                                            'max_capacity': 0,
                                                            'worker_count': 0,
                                                            'active': True,
                                                            'tasks': []}
                    if reg_flag is True:
                        interesting_managers.add(manager_id)
                        logger.info("Adding manager: {} to ready queue".format(manager_id))
                        m = self._ready_managers[manager_id]
                        m.update(msg)
                        logger.info("Registration info for manager {}: {}".format(manager_id, msg))
                        self._send_monitoring_info(hub_channel, m)

                        if (msg['python_v'].rsplit(".", 1)[0] != self.current_platform['python_v'].rsplit(".", 1)[0] or
                            msg['parsl_v'] != self.current_platform['parsl_v']):
                            logger.warning("Manager {} has incompatible version info with the interchange".format(manager_id))
                            logger.debug("Setting kill event")
                            self._kill_event.set()
                            e = VersionMismatch("py.v={} parsl.v={}".format(self.current_platform['python_v'].rsplit(".", 1)[0],
                                                                            self.current_platform['parsl_v']),
                                                "py.v={} parsl.v={}".format(msg['python_v'].rsplit(".", 1)[0],
                                                                            msg['parsl_v'])
                            )
                            result_package = {'type': 'result', 'task_id': -1, 'exception': serialize_object(e)}
                            pkl_package = pickle.dumps(result_package)
                            self.results_outgoing.send(pkl_package)
                            logger.warning("Sent failure reports, unregistering manager")
                        else:
                            logger.info("Manager {} has compatible Parsl version {}".format(manager_id, msg['parsl_v']))
                            logger.info("Manager {} has compatible Python version {}".format(manager_id,
                                                                                             msg['python_v'].rsplit(".", 1)[0]))
                    else:
                        # Registration has failed.
                        logger.debug("Suppressing bad registration from manager: {}".format(
                            manager_id))

                else:
                    tasks_requested = int.from_bytes(message[1], "little")
                    self._ready_managers[manager_id]['last_heartbeat'] = time.time()
                    if tasks_requested == HEARTBEAT_CODE:
                        logger.debug("Manager {} sent heartbeat via tasks connection".format(manager_id))
                        self.task_outgoing.send_multipart([manager_id, b'', PKL_HEARTBEAT_CODE])
                    else:
                        logger.debug("Manager {} requested {} tasks".format(manager_id, tasks_requested))
                        self._ready_managers[manager_id]['free_capacity'] = tasks_requested
                        interesting_managers.add(manager_id)
                logger.debug("leaving task_outgoing section")

            # If we had received any requests, check if there are tasks that could be passed

            logger.debug("Managers count (interesting/total): {interesting}/{total}".format(
                total=len(self._ready_managers),
                interesting=len(interesting_managers)))

            if interesting_managers and not self.pending_task_queue.empty():
                shuffled_managers = list(interesting_managers)
                random.shuffle(shuffled_managers)

                while shuffled_managers and not self.pending_task_queue.empty():  # cf. the if statement above...
                    manager_id = shuffled_managers.pop()
                    m = self._ready_managers[manager_id]
                    tasks_inflight = len(m['tasks'])
                    real_capacity = min(m['free_capacity'],
                                        m['max_capacity'] - tasks_inflight)

                    if (real_capacity and m['active']):
                        tasks = self.get_tasks(real_capacity)
                        if tasks:
                            self.task_outgoing.send_multipart([manager_id, b'', pickle.dumps(tasks)])
                            # after this point, we've sent a task to the manager, but we haven't
                            # added it to the 'task' list for that manager, because we don't
                            # do that for another 5 lines. That should be pretty fast, though?
                            # but we shouldn't try removing it from the tasks list until we have
                            # passed that point anyway?
                            task_count = len(tasks)
                            count += task_count
                            tids = [t['task_id'] for t in tasks]
                            m['free_capacity'] -= task_count
                            m['tasks'].extend(tids)
                            m['idle_since'] = None
                            logger.debug("Sent tasks: {} to manager {}".format(tids, manager_id))
                            if m['free_capacity'] > 0:
                                logger.debug("Manager {} has free_capacity {}".format(manager_id, m['free_capacity']))
                                # ... so keep it in the interesting_managers list
                            else:
                                logger.debug("Manager {} is now saturated".format(manager_id))
                                interesting_managers.remove(manager_id)
                    else:
                        interesting_managers.remove(manager_id)
                        # logger.debug("Nothing to send to manager {}".format(manager_id))
                logger.debug("leaving _ready_managers section, with {} managers still interesting".format(len(interesting_managers)))
            else:
                logger.debug("either no interesting managers or no tasks, so skipping manager pass")
            # Receive any results and forward to client
            if self.results_incoming in self.socks and self.socks[self.results_incoming] == zmq.POLLIN:
                logger.debug("entering results_incoming section")
                manager_id, *all_messages = self.results_incoming.recv_multipart()
                if manager_id not in self._ready_managers:
                    logger.warning("Received a result from a un-registered manager: {}".format(manager_id))
                else:
                    logger.debug(f"Got {len(all_messages)} result items in batch from manager {manager_id}")

                    b_messages = []

                    for message in all_messages:
                        r = pickle.loads(message)
                        if r['type'] == 'result':
                            logger.debug(f"Result item is result for task {r['task_id']}")
                            # process this for task ID and forward to executor
                            b_messages.append((message, r))
                        elif r['type'] == 'monitoring':
                            logger.debug("Result item is monitoring message - sending on hub_channel")
                            hub_channel.send_pyobj(r['payload'])
                            logger.debug("Sent monitoring message on hub_channel")
                        elif r['type'] == 'heartbeat':
                            logger.debug("Result item is a heartbeat on results connection")
                            b_messages.append((message, r))
                        else:
                            logger.error("Result item is of unknown type: {}".format(r['type']))

                    m = self._ready_managers[manager_id]
                    for (b_message, r) in b_messages:
                        assert 'type' in r, f"Message is missing type entry: {r}"
                        if r['type'] == 'result':
                            try:
                                logger.debug(f"Removing task {r['task_id']} from manager {manager_id} record")
                                m['tasks'].remove(r['task_id'])
                            except Exception:
                                # If we reach here, there's something very wrong.
                                logger.exception("Ignoring exception removing task_id {} for manager {} with task list {}".format(
                                    r['task_id'],
                                    manager_id,
                                    m['tasks']))

                    b_messages_to_send = []
                    for (b_message, _) in b_messages:
                        b_messages_to_send.append(b_message)

                    if b_messages_to_send:
                        logger.debug("Sending messages on results_outgoing")
                        self.results_outgoing.send_multipart(b_messages_to_send)
                        logger.debug("Sent messages on results_outgoing")

                    logger.debug(f"Current tasks on manager {manager_id}: {m['tasks']}")
                    if len(m['tasks']) == 0 and m['idle_since'] is None:
                        m['idle_since'] = time.time()
                logger.debug("leaving results_incoming section")

            bad_managers = [manager_id for manager_id in self._ready_managers if
                            time.time() - self._ready_managers[manager_id]['last_heartbeat'] > self.heartbeat_threshold]
            for manager_id in bad_managers:
                m = self._ready_managers[manager_id]
                logger.debug("Last: {} Current: {}".format(m['last_heartbeat'], time.time()))
                logger.warning(f"Too many heartbeats missed for manager {manager_id}")
                logger.warning(f"Removing this manager and cancelled htex tasks {m['tasks']}")
                if m['active']:
                    m['active'] = False
                    self._send_monitoring_info(hub_channel, m)

                logger.warning(f"Cancelling htex tasks {m['tasks']} on removed manager")
                for tid in m['tasks']:
                    try:
                        raise ManagerLost(manager_id, m['hostname'])
                    except Exception:
                        result_package = {'type': 'result', 'task_id': tid, 'exception': serialize_object(RemoteExceptionWrapper(*sys.exc_info()))}
                        pkl_package = pickle.dumps(result_package)
                        self.results_outgoing.send(pkl_package)
                logger.warning("Sent failure reports, unregistering manager")
                self._ready_managers.pop(manager_id, 'None')
                if manager_id in interesting_managers:
                    interesting_managers.remove(manager_id)

        delta = time.time() - start
        logger.info("Processed {} tasks in {} seconds".format(count, delta))
        logger.warning("Exiting")


def start_file_logger(filename, name='interchange', level=logging.DEBUG, format_string=None):
    """Add a stream log handler.

    Parameters
    ---------

    filename: string
        Name of the file to write logs to. Required.
    name: string
        Logger name. Default="parsl.executors.interchange"
    level: logging.LEVEL
        Set the logging level. Default=logging.DEBUG
        - format_string (string): Set the format string
    format_string: string
        Format string to use.

    Returns
    -------
        None.
    """
    if format_string is None:
        format_string = "%(asctime)s.%(msecs)03d %(name)s:%(lineno)d %(processName)s(%(process)d) %(threadName)s %(funcName)s [%(levelname)s]  %(message)s"

    global logger
    logger = logging.getLogger(name)
    logger.setLevel(level)
    handler = logging.FileHandler(filename)
    handler.setLevel(level)
    formatter = logging.Formatter(format_string, datefmt='%Y-%m-%d %H:%M:%S')
    handler.setFormatter(formatter)
    logger.addHandler(handler)


@wrap_with_logs(target="interchange")
def starter(comm_q, *args, **kwargs):
    """Start the interchange process

    The executor is expected to call this function. The args, kwargs match that of the Interchange.__init__
    """
    setproctitle("parsl: HTEX interchange")
    # logger = multiprocessing.get_logger()
    ic = Interchange(*args, **kwargs)
    comm_q.put((ic.worker_task_port,
                ic.worker_result_port))
    ic.start()


if __name__ == '__main__':

    parser = argparse.ArgumentParser()
    parser.add_argument("-c", "--client_address",
                        help="Client address")
    parser.add_argument("-l", "--logdir", default="parsl_worker_logs",
                        help="Parsl worker log directory")
    parser.add_argument("-t", "--task_url",
                        help="REQUIRED: ZMQ url for receiving tasks")
    parser.add_argument("-r", "--result_url",
                        help="REQUIRED: ZMQ url for posting results")
    parser.add_argument("-p", "--poll_period",
                        help="REQUIRED: poll period used for main thread")
    parser.add_argument("--worker_ports", default=None,
                        help="OPTIONAL, pair of workers ports to listen on, eg --worker_ports=50001,50005")
    parser.add_argument("-d", "--debug", action='store_true',
                        help="Count of apps to launch")

    args = parser.parse_args()

    # Setup logging
    global logger
    format_string = "%(asctime)s %(name)s:%(lineno)d [%(levelname)s]  %(message)s"

    logger = logging.getLogger("interchange")
    logger.setLevel(logging.DEBUG)
    handler = logging.StreamHandler()
    handler.setLevel('DEBUG' if args.debug is True else 'INFO')
    formatter = logging.Formatter(format_string, datefmt='%Y-%m-%d %H:%M:%S')
    handler.setFormatter(formatter)
    logger.addHandler(handler)

    logger.debug("Starting Interchange")

    optionals = {}

    if args.worker_ports:
        optionals['worker_ports'] = [int(i) for i in args.worker_ports.split(',')]

    ic = Interchange(**optionals)
    ic.start()<|MERGE_RESOLUTION|>--- conflicted
+++ resolved
@@ -128,11 +128,6 @@
         os.makedirs(self.logdir, exist_ok=True)
 
         start_file_logger("{}/interchange.log".format(self.logdir), level=logging_level)
-<<<<<<< HEAD
-        # this causes logger to be set globally ^ (!) so logger can be configured after
-        # this call, but not before. That's probably something to fix.
-=======
->>>>>>> 04ae1da9
         logger.propagate = False
         logger.debug("Initializing Interchange process")
 
@@ -279,15 +274,9 @@
 
     def _send_monitoring_info(self, hub_channel, manager: ManagerRecord):
         if hub_channel:
-<<<<<<< HEAD
             logger.info("Sending message {} to hub".format(manager))
 
             d: Dict = cast(Dict, manager.copy())
-=======
-            logger.info("Sending message {} to hub".format(self._ready_manager_queue[manager]))
-
-            d = self._ready_manager_queue[manager].copy()
->>>>>>> 04ae1da9
             d['timestamp'] = datetime.datetime.now()
             d['last_heartbeat'] = datetime.datetime.fromtimestamp(d['last_heartbeat'])
 
