#!/usr/bin/env python
import argparse
import functools
import zmq
import os
import sys
import platform
import random
import time
import datetime
import pickle
import logging
import queue
import threading
import json

from parsl.utils import setproctitle
from parsl.version import VERSION as PARSL_VERSION
from parsl.serialize import ParslSerializer
serialize_object = ParslSerializer().serialize

from parsl.app.errors import RemoteExceptionWrapper
from parsl.monitoring.message_type import MessageType
from parsl.process_loggers import wrap_with_logs


HEARTBEAT_CODE = (2 ** 32) - 1
PKL_HEARTBEAT_CODE = pickle.dumps((2 ** 32) - 1)


class ShutdownRequest(Exception):
    ''' Exception raised when any async component receives a ShutdownRequest
    '''
    def __init__(self):
        self.tstamp = time.time()

    def __repr__(self):
        return "Shutdown request received at {}".format(self.tstamp)

    def __str__(self):
        return self.__repr__()


class ManagerLost(Exception):
    ''' Task lost due to manager loss. Manager is considered lost when multiple heartbeats
    have been missed.
    '''
    def __init__(self, manager_id, hostname):
        self.manager_id = manager_id
        self.tstamp = time.time()
        self.hostname = hostname

    def __repr__(self):
        return "Task failure due to loss of manager {} on host {}".format(self.manager_id.decode(), self.hostname)

    def __str__(self):
        return self.__repr__()


class VersionMismatch(Exception):
    ''' Manager and Interchange versions do not match
    '''
    def __init__(self, interchange_version, manager_version):
        self.interchange_version = interchange_version
        self.manager_version = manager_version

    def __repr__(self):
        return "Manager version info {} does not match interchange version info {}, causing a critical failure".format(
            self.manager_version,
            self.interchange_version)

    def __str__(self):
        return self.__repr__()


@functools.total_ordering
class PriorityQueueEntry:
    """ This class is needed because msg will be a dict, and dicts are not
    comparable to each other (and if they were, this would be an unnecessary
    expense because the queue only cares about priority). It provides
    ordering of the priority ignoring the message content, and implements an
    ordering that places None behind all other orderings, for use as a default
    value"""
    def __init__(self, pri, msg):
        self.pri = pri
        self.msg = msg

    def __eq__(self, other):
        if type(self) != type(other):
            return NotImplemented
        return self.pri == other.pri

    def __lt__(self, other):
        # this is deliberately inverted, so that largest priority number comes out of the queue first
        if type(self) != type(other):
            return NotImplemented
        if self.pri is None:  # special case so that None is always less than every other value
            return False  # we are more than populated priorities, and equal to None, the inverse of <
        elif self.pri is not None and other.pri is None:
            return True
        else:  # self/other both not None
            c = self.pri.__gt__(other.pri)
            if c == NotImplemented:
                raise RuntimeError("priority values are not comparable: {} vs {}".format(self.pri, other.pri))
            return c


class Interchange(object):
    """ Interchange is a task orchestrator for distributed systems.

    1. Asynchronously queue large volume of tasks (>100K)
    2. Allow for workers to join and leave the union
    3. Detect workers that have failed using heartbeats
    4. Service single and batch requests from workers

    TODO: We most likely need a PUB channel to send out global commands, like shutdown
    """
    def __init__(self,
                 client_address="127.0.0.1",
                 interchange_address="127.0.0.1",
                 client_ports=(50055, 50056, 50057),
                 worker_ports=None,
                 worker_port_range=(54000, 55000),
                 hub_address=None,
                 hub_port=None,
                 heartbeat_threshold=60,
                 logdir=".",
                 logging_level=logging.INFO,
                 poll_period=10,
             ):
        """
        Parameters
        ----------
        client_address : str
             The ip address at which the parsl client can be reached. Default: "127.0.0.1"

        interchange_address : str
             The ip address at which the workers will be able to reach the Interchange. Default: "127.0.0.1"

        client_ports : triple(int, int, int)
             The ports at which the client can be reached

        worker_ports : tuple(int, int)
             The specific two ports at which workers will connect to the Interchange. Default: None

        worker_port_range : tuple(int, int)
             The interchange picks ports at random from the range which will be used by workers.
             This is overridden when the worker_ports option is set. Default: (54000, 55000)

        hub_address : str
             The ip address at which the interchange can send info about managers to when monitoring is enabled.
             This is passed via dfk and executor automatically. Default: None (meaning monitoring disabled)

        hub_port : str
             The port at which the interchange can send info about managers to when monitoring is enabled.
             This is passed via dfk and executor automatically. Default: None (meaning monitoring disabled)

        heartbeat_threshold : int
             Number of seconds since the last heartbeat after which worker is considered lost.

        logdir : str
             Parsl log directory paths. Logs and temp files go here. Default: '.'

        logging_level : int
             Logging level as defined in the logging module. Default: logging.INFO (20)

        poll_period : int
             The main thread polling period, in milliseconds. Default: 10ms

        """
        self.logdir = logdir
        os.makedirs(self.logdir, exist_ok=True)

        start_file_logger("{}/interchange.log".format(self.logdir), level=logging_level)
        # this causes logger to be set globally ^ (!) so logger can be configured after
        # this call, but not before. That's probably something to fix.
        logger.propagate = False
        logger.debug("Initializing Interchange process")

        self.client_address = client_address
        self.interchange_address = interchange_address
        self.poll_period = poll_period

        logger.info("Attempting connection to client at {} on ports: {},{},{}".format(
            client_address, client_ports[0], client_ports[1], client_ports[2]))
        self.context = zmq.Context()
        self.task_incoming = self.context.socket(zmq.DEALER)
        self.task_incoming.set_hwm(0)

        # this controls the speed at which the task incoming queue loop runs. The only thing
        # that loop does aside from task_incoming is check for kill event. The default of
        # 10ms is pretty high - for this project, I'm fine with this taking a second or so to
        # detect a kill event.
        self.task_incoming.RCVTIMEO = 5000  # in milliseconds
        self.task_incoming.connect("tcp://{}:{}".format(client_address, client_ports[0]))

        self.results_outgoing = self.context.socket(zmq.DEALER)
        self.results_outgoing.set_hwm(0)
        self.results_outgoing.connect("tcp://{}:{}".format(client_address, client_ports[1]))

        self.command_channel = self.context.socket(zmq.REP)
        self.command_channel.RCVTIMEO = 1000  # in milliseconds
        self.command_channel.connect("tcp://{}:{}".format(client_address, client_ports[2]))
        logger.info("Connected to client")

        self.hub_address = hub_address
        self.hub_port = hub_port

        self.pending_task_queue = queue.PriorityQueue(maxsize=10 ** 6)

        self.worker_ports = worker_ports
        self.worker_port_range = worker_port_range

        self.task_outgoing = self.context.socket(zmq.ROUTER)
        self.task_outgoing.set_hwm(0)
        self.results_incoming = self.context.socket(zmq.ROUTER)
        self.results_incoming.set_hwm(0)

        if self.worker_ports:
            self.worker_task_port = self.worker_ports[0]
            self.worker_result_port = self.worker_ports[1]

            self.task_outgoing.bind("tcp://*:{}".format(self.worker_task_port))
            self.results_incoming.bind("tcp://*:{}".format(self.worker_result_port))

        else:
            self.worker_task_port = self.task_outgoing.bind_to_random_port('tcp://*',
                                                                           min_port=worker_port_range[0],
                                                                           max_port=worker_port_range[1], max_tries=100)
            self.worker_result_port = self.results_incoming.bind_to_random_port('tcp://*',
                                                                                min_port=worker_port_range[0],
                                                                                max_port=worker_port_range[1], max_tries=100)

        logger.info("Bound to ports {},{} for incoming worker connections".format(
            self.worker_task_port, self.worker_result_port))

        self._ready_manager_queue = {}

        self.heartbeat_threshold = heartbeat_threshold

        self.current_platform = {'parsl_v': PARSL_VERSION,
                                 'python_v': "{}.{}.{}".format(sys.version_info.major,
                                                               sys.version_info.minor,
                                                               sys.version_info.micro),
                                 'os': platform.system(),
                                 'hostname': platform.node(),
                                 'dir': os.getcwd()}

        logger.info("Platform info: {}".format(self.current_platform))

    def get_tasks(self, count):
        """ Obtains a batch of tasks from the internal pending_task_queue

        Parameters
        ----------
        count: int
            Count of tasks to get from the queue

        Returns
        -------
        List of upto count tasks. May return fewer than count down to an empty list
            eg. [{'task_id':<x>, 'buffer':<buf>} ... ]
        """
        tasks = []
        for i in range(0, count):
            try:
                qe = self.pending_task_queue.get(block=False)
            except queue.Empty:
                break
            else:
                tasks.append(qe.msg)

        return tasks

    @wrap_with_logs(target="interchange")
    def migrate_tasks_to_internal(self, kill_event):
        """Pull tasks from the incoming tasks 0mq pipe onto the internal
        pending task queue

        Parameters:
        -----------
        kill_event : threading.Event
              Event to let the thread know when it is time to die.
        """
        logger.info("[TASK_PULL_THREAD] Starting")
        task_counter = 0
        poller = zmq.Poller()
        poller.register(self.task_incoming, zmq.POLLIN)

        while not kill_event.is_set():
            logger.debug("[TASK_PULL_THREAD] launching recv_pyobj")
            try:
                msg = self.task_incoming.recv_pyobj()
            except zmq.Again:
                # We just timed out while attempting to receive
<<<<<<< HEAD
                logger.debug("[TASK_PULL_THREAD] No task received from task_incoming zmq queue. {} tasks already in internal queue".format(
                    self.pending_task_queue.qsize()))
=======
                logger.debug("[TASK_PULL_THREAD] zmq.Again with {} tasks in internal queue".format(self.pending_task_queue.qsize()))
>>>>>>> 755e0c76
                continue

            if msg == 'STOP':
                logger.info("[TASK_PULL_THREAD] received STOP message, setting kill_event")
                kill_event.set()
                break
            else:
                logger.debug("[TASK_PULL_THREAD] putting message onto pending_task_queue")
                self.pending_task_queue.put(PriorityQueueEntry(msg['priority'], msg))
                task_counter += 1
<<<<<<< HEAD
                logger.debug("Fetched task: {}".format(task_counter))
=======
                logger.debug("[TASK_PULL_THREAD] Fetched task:{}".format(task_counter))
        logger.info("[TASK_PULL_THREAD] reached end of migrate_tasks_to_internal loop")
>>>>>>> 755e0c76

    def _create_monitoring_channel(self):
        if self.hub_address and self.hub_port:
            logger.info("Connecting to monitoring")
            hub_channel = self.context.socket(zmq.DEALER)
            hub_channel.set_hwm(0)
            hub_channel.connect("tcp://{}:{}".format(self.hub_address, self.hub_port))
            logger.info("Monitoring enabled and connected to hub")
            return hub_channel
        else:
            return None

    def _send_monitoring_info(self, hub_channel, manager):
        if hub_channel:
            logger.info("Sending message {} to hub".format(self._ready_manager_queue[manager]))

            d = self._ready_manager_queue[manager].copy()
            d['timestamp'] = datetime.datetime.now()
            d['last_heartbeat'] = datetime.datetime.fromtimestamp(d['last_heartbeat'])

            hub_channel.send_pyobj((MessageType.NODE_INFO, d))

    @wrap_with_logs(target="interchange")
    def _command_server(self, kill_event):
        """ Command server to run async command to the interchange
        """
        logger.debug("[COMMAND] Command Server Starting")

        # Need to create a new ZMQ socket for command server thread
        hub_channel = self._create_monitoring_channel()

        while not kill_event.is_set():
            try:
                command_req = self.command_channel.recv_pyobj()
                logger.debug("[COMMAND] Received command request: {}".format(command_req))
                if command_req == "OUTSTANDING_C":
                    outstanding = self.pending_task_queue.qsize()
                    for manager in self._ready_manager_queue:
                        outstanding += len(self._ready_manager_queue[manager]['tasks'])
                    reply = outstanding

                elif command_req == "WORKERS":
                    num_workers = 0
                    for manager in self._ready_manager_queue:
                        num_workers += self._ready_manager_queue[manager]['worker_count']
                    reply = num_workers

                elif command_req == "MANAGERS":
                    reply = []
                    for manager in self._ready_manager_queue:
                        idle_duration = 0
                        if self._ready_manager_queue[manager]['idle_since'] is not None:
                            idle_duration = time.time() - self._ready_manager_queue[manager]['idle_since']
                        resp = {'manager': manager.decode('utf-8'),
                                'block_id': self._ready_manager_queue[manager]['block_id'],
                                'worker_count': self._ready_manager_queue[manager]['worker_count'],
                                'tasks': len(self._ready_manager_queue[manager]['tasks']),
                                'idle_duration': idle_duration,
                                'active': self._ready_manager_queue[manager]['active']}
                        reply.append(resp)

                elif command_req.startswith("HOLD_WORKER"):
                    cmd, s_manager = command_req.split(';')
                    manager = s_manager.encode('utf-8')
                    logger.info("[CMD] Received HOLD_WORKER for {}".format(manager))
                    if manager in self._ready_manager_queue:
                        self._ready_manager_queue[manager]['active'] = False
                        reply = True
                        self._send_monitoring_info(hub_channel, manager)
                    else:
                        reply = False

                elif command_req == "SHUTDOWN":
                    logger.info("[CMD] Received SHUTDOWN command")
                    kill_event.set()
                    reply = True

                else:
                    reply = None

                logger.debug("[COMMAND] Reply: {}".format(reply))
                self.command_channel.send_pyobj(reply)

            except zmq.Again:
                logger.debug("[COMMAND] is alive")
                continue

    @wrap_with_logs
    def start(self):
        """ Start the interchange

        Parameters:
        ----------

        TODO: Move task receiving to a thread
        """
        logger.info("Incoming ports bound")

        hub_channel = self._create_monitoring_channel()

        # poll period is never specified as a start() parameter, so removing the defaulting here as noise.
        # poll_period = self.poll_period
        # however for my hacking:
        poll_period = 1000
        # because the executor level poll period also changes the worker pool poll period setting, which I want to experiment with separately.
        # This setting reduces the speed at which the interchange main loop
        # iterates. It will iterate once per this tmie, or when two of the
        # three queues that we need to check are interesting. which means that
        # third queue (pending_task_queue) will only be dispatched on once
        # every poll_period. although everythign waiting will be dispatched
        # then. this will reduce speed of task dispatching some, but give
        # much less log output. I wonder if it is possible to make this detectable
        # using poll too (it's a python queue, not a zmq queue which the other poll is for)

        start = time.time()
        count = 0

        self._kill_event = threading.Event()
        self._task_puller_thread = threading.Thread(target=self.migrate_tasks_to_internal,
                                                    args=(self._kill_event,),
                                                    name="Interchange-Task-Puller")
        self._task_puller_thread.start()

        self._command_thread = threading.Thread(target=self._command_server,
                                                args=(self._kill_event,),
                                                name="Interchange-Command")
        self._command_thread.start()

        poller = zmq.Poller()
        poller.register(self.task_outgoing, zmq.POLLIN)
        poller.register(self.results_incoming, zmq.POLLIN)

        # These are managers which we should examine in an iteration
        # for scheduling a job (or maybe any other attention?).
        # Anything altering the state of the manager should add it
        # onto this list.
        interesting_managers = set()

        while not self._kill_event.is_set():
            logger.debug(f"Starting poll with timeout {poll_period} ms")
            self.socks = dict(poller.poll(timeout=poll_period))
            logger.debug(f"Ending poll, with {len(self.socks)} sockets active")

            # Listen for requests for work
            if self.task_outgoing in self.socks and self.socks[self.task_outgoing] == zmq.POLLIN:
                logger.debug("[MAIN] starting task_outgoing section")
                message = self.task_outgoing.recv_multipart()
                manager = message[0]

                if manager not in self._ready_manager_queue:
                    reg_flag = False

                    try:
                        msg = json.loads(message[1].decode('utf-8'))
                        reg_flag = True
                    except Exception:
                        logger.warning("[MAIN] Got Exception reading registration message from manager: {}".format(
                            manager), exc_info=True)
                        logger.debug("[MAIN] Message :\n{}\n".format(message[1]))
                    else:
                        # We set up an entry only if registration works correctly
                        self._ready_manager_queue[manager] = {'last_heartbeat': time.time(),
                                                              'idle_since': time.time(),
                                                              'free_capacity': 0,
                                                              'block_id': None,
                                                              'max_capacity': 0,
                                                              'worker_count': 0,
                                                              'active': True,
                                                              'tasks': []}
                    if reg_flag is True:
                        interesting_managers.add(manager)
                        logger.info("[MAIN] Adding manager: {} to ready queue".format(manager))
                        self._ready_manager_queue[manager].update(msg)
                        logger.info("[MAIN] Registration info for manager {}: {}".format(manager, msg))
                        self._send_monitoring_info(hub_channel, manager)

                        if (msg['python_v'].rsplit(".", 1)[0] != self.current_platform['python_v'].rsplit(".", 1)[0] or
                            msg['parsl_v'] != self.current_platform['parsl_v']):
                            logger.warning("[MAIN] Manager {} has incompatible version info with the interchange".format(manager))
                            logger.debug("Setting kill event")
                            self._kill_event.set()
                            e = VersionMismatch("py.v={} parsl.v={}".format(self.current_platform['python_v'].rsplit(".", 1)[0],
                                                                            self.current_platform['parsl_v']),
                                                "py.v={} parsl.v={}".format(msg['python_v'].rsplit(".", 1)[0],
                                                                            msg['parsl_v'])
                            )
                            result_package = {'type': 'result', 'task_id': -1, 'exception': serialize_object(e)}
                            pkl_package = pickle.dumps(result_package)
                            self.results_outgoing.send(pkl_package)
                            logger.warning("[MAIN] Sent failure reports, unregistering manager")
                        else:
                            logger.info("[MAIN] Manager {} has compatible Parsl version {}".format(manager, msg['parsl_v']))
                            logger.info("[MAIN] Manager {} has compatible Python version {}".format(manager,
                                                                                                    msg['python_v'].rsplit(".", 1)[0]))
                    else:
                        # Registration has failed.
                        logger.debug("[MAIN] Suppressing bad registration from manager: {}".format(
                            manager))

                else:
                    tasks_requested = int.from_bytes(message[1], "little")
                    self._ready_manager_queue[manager]['last_heartbeat'] = time.time()
                    if tasks_requested == HEARTBEAT_CODE:
                        logger.debug("[MAIN] Manager {} sent heartbeat via tasks connection".format(manager))
                        self.task_outgoing.send_multipart([manager, b'', PKL_HEARTBEAT_CODE])
                    else:
                        logger.debug("[MAIN] Manager {} requested {} tasks".format(manager, tasks_requested))
                        self._ready_manager_queue[manager]['free_capacity'] = tasks_requested
                        interesting_managers.add(manager)
                logger.debug("[MAIN] leaving task_outgoing section")

            # If we had received any requests, check if there are tasks that could be passed

            logger.debug("Managers count (interesting/total): {interesting}/{total}".format(
                total=len(self._ready_manager_queue),
                interesting=len(interesting_managers)))

            if interesting_managers and not self.pending_task_queue.empty():
                shuffled_managers = list(interesting_managers)
                random.shuffle(shuffled_managers)

                while shuffled_managers and not self.pending_task_queue.empty():  # cf. the if statement above...
                    manager = shuffled_managers.pop()
                    tasks_inflight = len(self._ready_manager_queue[manager]['tasks'])
                    real_capacity = min(self._ready_manager_queue[manager]['free_capacity'],
                                        self._ready_manager_queue[manager]['max_capacity'] - tasks_inflight)

                    if (real_capacity and self._ready_manager_queue[manager]['active']):
                        tasks = self.get_tasks(real_capacity)
                        if tasks:
                            self.task_outgoing.send_multipart([manager, b'', pickle.dumps(tasks)])
                            # after this point, we've sent a task to the manager, but we haven't
                            # added it to the 'task' list for that manager, because we don't
                            # do that for another 5 lines. That should be pretty fast, though?
                            # but we shouldn't try removing it from the tasks list until we have
                            # passed that point anyway?
                            task_count = len(tasks)
                            count += task_count
                            tids = [t['task_id'] for t in tasks]
                            self._ready_manager_queue[manager]['free_capacity'] -= task_count
                            self._ready_manager_queue[manager]['tasks'].extend(tids)
                            self._ready_manager_queue[manager]['idle_since'] = None
                            logger.debug("[MAIN] Sent tasks: {} to manager {}".format(tids, manager))
                            if self._ready_manager_queue[manager]['free_capacity'] > 0:
                                logger.debug("[MAIN] Manager {} has free_capacity {}".format(manager, self._ready_manager_queue[manager]['free_capacity']))
                                # ... so keep it in the interesting_managers list
                            else:
                                logger.debug("[MAIN] Manager {} is now saturated".format(manager))
                                interesting_managers.remove(manager)
                    else:
                        interesting_managers.remove(manager)
                        # logger.debug("Nothing to send to manager {}".format(manager))
                logger.debug("[MAIN] leaving _ready_manager_queue section, with {} managers still interesting".format(len(interesting_managers)))
            else:
                logger.debug("[MAIN] either no interesting managers or no tasks, so skipping manager pass")
            # Receive any results and forward to client
            if self.results_incoming in self.socks and self.socks[self.results_incoming] == zmq.POLLIN:
                logger.debug("entering results_incoming section")
                manager, *all_messages = self.results_incoming.recv_multipart()
                if manager not in self._ready_manager_queue:
                    logger.warning("Received a result from a un-registered manager: {}".format(manager))
                else:
                    logger.debug(f"Got {len(all_messages)} result items in batch from manager {manager}")

                    b_messages = []

                    # this block needs to split messages into 'result' messages, and process as previously;
                    # monitoring messages, which should be sent to monitoring via whatever is used?
                    # and others, which should generate a non-fatal error log

                    # TODO: rework to avoid depickling twice... because that's quite expensive I expect

                    for message in all_messages:
                        r = pickle.loads(message)
                        if r['type'] == 'result':
                            logger.debug(f"Result item is result for task {r['task_id']}")
                            # process this for task ID and forward to executor
                            b_messages.append(message)
                        elif r['type'] == 'monitoring':
                            logger.debug("Result item is monitoring message - sending on hub_channel")
                            hub_channel.send_pyobj(r['payload'])
                            logger.debug("Sent monitoring message on hub_channel")
                        elif r['type'] == 'heartbeat':
                            logger.debug("Result item is a heartbeat on results connection")
                            b_messages.append(message)
                        else:
                            logger.error("Result item is of unknown type: {}".format(r['type']))

                    for b_message in b_messages:
                        r = pickle.loads(b_message)
                        if r['type'] == 'result':
                            try:
                                logger.debug(f"Removing task {r['task_id']} from manager {manager} record")
                                self._ready_manager_queue[manager]['tasks'].remove(r['task_id'])
                            except Exception:
                                # If we reach here, there's something very wrong.
                                logger.exception("Ignoring exception removing task_id {} for manager {} with task list {}".format(
                                    r['task_id'],
                                    manager,
                                    self._ready_manager_queue[manager]['tasks']))

                    if b_messages:
                        logger.debug("Sending messages on results_outgoing")
                        self.results_outgoing.send_multipart(b_messages)
                        logger.debug("Sent messages on results_outgoing")

                    logger.debug(f"Current tasks on manager {manager}: {self._ready_manager_queue[manager]['tasks']}")
                    if len(self._ready_manager_queue[manager]['tasks']) == 0 and self._ready_manager_queue[manager]['idle_since'] is None:
                        self._ready_manager_queue[manager]['idle_since'] = time.time()
                logger.debug("leaving results_incoming section")

            bad_managers = [manager for manager in self._ready_manager_queue if
                            time.time() - self._ready_manager_queue[manager]['last_heartbeat'] > self.heartbeat_threshold]
            for manager in bad_managers:
                logger.debug("[MAIN] Last: {} Current: {}".format(self._ready_manager_queue[manager]['last_heartbeat'], time.time()))
                logger.warning(f"Too many heartbeats missed for manager {manager}")
                logger.warning(f"Removing this manager and cancelled htex tasks {self._ready_manager_queue[manager]['tasks']}")
                if self._ready_manager_queue[manager]['active']:
                    self._ready_manager_queue[manager]['active'] = False
                    self._send_monitoring_info(hub_channel, manager)

                logger.warning(f"Cancelling htex tasks {self._ready_manager_queue[manager]['tasks']} on removed manager")
                for tid in self._ready_manager_queue[manager]['tasks']:
                    try:
                        raise ManagerLost(manager, self._ready_manager_queue[manager]['hostname'])
                    except Exception:
                        result_package = {'type': 'result', 'task_id': tid, 'exception': serialize_object(RemoteExceptionWrapper(*sys.exc_info()))}
                        pkl_package = pickle.dumps(result_package)
                        self.results_outgoing.send(pkl_package)
                logger.warning("[MAIN] Sent failure reports, unregistering manager")
                self._ready_manager_queue.pop(manager, 'None')
                if manager in interesting_managers:
                    interesting_managers.remove(manager)

        delta = time.time() - start
        logger.info("Processed {} tasks in {} seconds".format(count, delta))
        logger.warning("Exiting")


def start_file_logger(filename, name='interchange', level=logging.DEBUG, format_string=None):
    """Add a stream log handler.

    Parameters
    ---------

    filename: string
        Name of the file to write logs to. Required.
    name: string
        Logger name. Default="parsl.executors.interchange"
    level: logging.LEVEL
        Set the logging level. Default=logging.DEBUG
        - format_string (string): Set the format string
    format_string: string
        Format string to use.

    Returns
    -------
        None.
    """
    if format_string is None:
        format_string = "%(asctime)s.%(msecs)03d %(name)s:%(lineno)d %(processName)s(%(process)d) %(threadName)s [%(levelname)s]  %(message)s"

    global logger
    logger = logging.getLogger(name)
    logger.setLevel(level)
    handler = logging.FileHandler(filename)
    handler.setLevel(level)
    formatter = logging.Formatter(format_string, datefmt='%Y-%m-%d %H:%M:%S')
    handler.setFormatter(formatter)
    logger.addHandler(handler)


@wrap_with_logs(target="interchange")
def starter(comm_q, *args, **kwargs):
    """Start the interchange process

    The executor is expected to call this function. The args, kwargs match that of the Interchange.__init__
    """
    setproctitle("parsl: HTEX interchange")
    # logger = multiprocessing.get_logger()
    ic = Interchange(*args, **kwargs)
    comm_q.put((ic.worker_task_port,
                ic.worker_result_port))
    ic.start()


if __name__ == '__main__':

    parser = argparse.ArgumentParser()
    parser.add_argument("-c", "--client_address",
                        help="Client address")
    parser.add_argument("-l", "--logdir", default="parsl_worker_logs",
                        help="Parsl worker log directory")
    parser.add_argument("-t", "--task_url",
                        help="REQUIRED: ZMQ url for receiving tasks")
    parser.add_argument("-r", "--result_url",
                        help="REQUIRED: ZMQ url for posting results")
    parser.add_argument("-p", "--poll_period",
                        help="REQUIRED: poll period used for main thread")
    parser.add_argument("--worker_ports", default=None,
                        help="OPTIONAL, pair of workers ports to listen on, eg --worker_ports=50001,50005")
    parser.add_argument("-d", "--debug", action='store_true',
                        help="Count of apps to launch")

    args = parser.parse_args()

    # Setup logging
    global logger
    format_string = "%(asctime)s %(name)s:%(lineno)d [%(levelname)s]  %(message)s"

    logger = logging.getLogger("interchange")
    logger.setLevel(logging.DEBUG)
    handler = logging.StreamHandler()
    handler.setLevel('DEBUG' if args.debug is True else 'INFO')
    formatter = logging.Formatter(format_string, datefmt='%Y-%m-%d %H:%M:%S')
    handler.setFormatter(formatter)
    logger.addHandler(handler)

    logger.debug("Starting Interchange")

    optionals = {}

    if args.worker_ports:
        optionals['worker_ports'] = [int(i) for i in args.worker_ports.split(',')]

    ic = Interchange(**optionals)
    ic.start()<|MERGE_RESOLUTION|>--- conflicted
+++ resolved
@@ -293,12 +293,7 @@
                 msg = self.task_incoming.recv_pyobj()
             except zmq.Again:
                 # We just timed out while attempting to receive
-<<<<<<< HEAD
-                logger.debug("[TASK_PULL_THREAD] No task received from task_incoming zmq queue. {} tasks already in internal queue".format(
-                    self.pending_task_queue.qsize()))
-=======
                 logger.debug("[TASK_PULL_THREAD] zmq.Again with {} tasks in internal queue".format(self.pending_task_queue.qsize()))
->>>>>>> 755e0c76
                 continue
 
             if msg == 'STOP':
@@ -309,12 +304,8 @@
                 logger.debug("[TASK_PULL_THREAD] putting message onto pending_task_queue")
                 self.pending_task_queue.put(PriorityQueueEntry(msg['priority'], msg))
                 task_counter += 1
-<<<<<<< HEAD
-                logger.debug("Fetched task: {}".format(task_counter))
-=======
                 logger.debug("[TASK_PULL_THREAD] Fetched task:{}".format(task_counter))
         logger.info("[TASK_PULL_THREAD] reached end of migrate_tasks_to_internal loop")
->>>>>>> 755e0c76
 
     def _create_monitoring_channel(self):
         if self.hub_address and self.hub_port:
