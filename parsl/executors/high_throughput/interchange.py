#!/usr/bin/env python
import argparse
import functools
import zmq
import os
import sys
import platform
import random
import time
import datetime
import pickle
import logging
import queue
import threading
import json

from parsl.version import VERSION as PARSL_VERSION
from ipyparallel.serialize import serialize_object

from parsl.app.errors import RemoteExceptionWrapper
from parsl.monitoring.message_type import MessageType
from parsl.process_loggers import wrap_with_logs

<<<<<<< HEAD
=======

>>>>>>> 8be8cb84
HEARTBEAT_CODE = (2 ** 32) - 1
PKL_HEARTBEAT_CODE = pickle.dumps((2 ** 32) - 1)


class ShutdownRequest(Exception):
    ''' Exception raised when any async component receives a ShutdownRequest
    '''
    def __init__(self):
        self.tstamp = time.time()

    def __repr__(self):
        return "Shutdown request received at {}".format(self.tstamp)

    def __str__(self):
        return self.__repr__()


class ManagerLost(Exception):
    ''' Task lost due to manager loss. Manager is considered lost when multiple heartbeats
    have been missed.
    '''
    def __init__(self, manager_id, hostname):
        self.manager_id = manager_id
        self.tstamp = time.time()
        self.hostname = hostname

    def __repr__(self):
        return "Task failure due to loss of manager {} on host {}".format(self.manager_id.decode(), self.hostname)

    def __str__(self):
        return self.__repr__()


class BadRegistration(Exception):
    ''' A new Manager tried to join the executor with a BadRegistration message
    '''
    def __init__(self, worker_id, critical=False):
        self.worker_id = worker_id
        self.tstamp = time.time()
        self.handled = "critical" if critical else "suppressed"

    def __repr__(self):
        return "Manager {} attempted to register with a bad registration message. Caused a {} failure".format(
            self.worker_id,
            self.handled)

    def __str__(self):
        return self.__repr__()


class VersionMismatch(Exception):
    ''' Manager and Interchange versions do not match
    '''
    def __init__(self, interchange_version, manager_version):
        self.interchange_version = interchange_version
        self.manager_version = manager_version

    def __repr__(self):
        return "Manager version info {} does not match interchange version info {}, causing a critical failure".format(
            self.interchange_version,
            self.manager_version)

    def __str__(self):
        return self.__repr__()


@functools.total_ordering
class PriorityQueueEntry:
    """ This class is needed because msg will be a dict, and dicts are not comparable to each other (and if they were, this would be an unnecessary expense because the queue only cares about priority). It provides ordering of the priority ignoring the message content, and implements an ordering that places None behind all other orderings, for use as a default value"""
    def __init__(self, pri, msg):
        self.pri = pri
        self.msg = msg

    def __eq__(self, other):
        if type(self) != type(other):
            return NotImplemented
        return self.pri == other.pri

    def __lt__(self, other):
        # this is deliberately inverted, so that largest priority number comes out of the queue first
        if type(self) != type(other):
            return NotImplemented
        if self.pri is None: # special case so that None is always less than every other value
            return False # we are more than populated priorities, and equal to None, the inverse of <
        return self.pri.__gt__(other.pri)
     

class Interchange(object):
    """ Interchange is a task orchestrator for distributed systems.

    1. Asynchronously queue large volume of tasks (>100K)
    2. Allow for workers to join and leave the union
    3. Detect workers that have failed using heartbeats
    4. Service single and batch requests from workers
    5. Be aware of requests worker resource capacity,
       eg. schedule only jobs that fit into walltime.

    TODO: We most likely need a PUB channel to send out global commands, like shutdown
    """
    def __init__(self,
                 client_address="127.0.0.1",
                 interchange_address="127.0.0.1",
                 hub_address=None,
                 client_ports=(50055, 50056, 50057),
                 worker_ports=None,
                 worker_port_range=(54000, 55000),
                 hub_port=None,
                 heartbeat_threshold=60,
                 logdir=".",
                 logging_level=logging.INFO,
                 poll_period=10,
             ):
        """
        Parameters
        ----------
        client_address : str
             The ip address at which the parsl client can be reached. Default: "127.0.0.1"

        interchange_address : str
             The ip address at which the workers will be able to reach the Interchange. Default: "127.0.0.1"

        hub_address : str
             The ip address at which the interchange can send info about managers to when monitoring is enabled.
             This is passed via dfk and executor automatically. Default: None (meaning monitoring disabled)

        client_ports : triple(int, int, int)
             The ports at which the client can be reached

        worker_ports : tuple(int, int)
             The specific two ports at which workers will connect to the Interchange. Default: None

        worker_port_range : tuple(int, int)
             The interchange picks ports at random from the range which will be used by workers.
             This is overridden when the worker_ports option is set. Defauls: (54000, 55000)

        hub_port : str
             The port at which the interchange can send info about managers to when monitoring is enabled.
             This is passed via dfk and executor automatically. Default: None (meaning monitoring disabled)

        heartbeat_threshold : int
             Number of seconds since the last heartbeat after which worker is considered lost.

        logdir : str
             Parsl log directory paths. Logs and temp files go here. Default: '.'

        logging_level : int
             Logging level as defined in the logging module. Default: logging.INFO (20)

        poll_period : int
             The main thread polling period, in milliseconds. Default: 10ms

        """
        self.logdir = logdir
        os.makedirs(self.logdir, exist_ok=True)

        start_file_logger("{}/interchange.log".format(self.logdir), level=logging_level)
        logger.debug("Initializing Interchange process")

        self.client_address = client_address
        self.interchange_address = interchange_address
        self.poll_period = poll_period

        logger.info("Attempting connection to client at {} on ports: {},{},{}".format(
            client_address, client_ports[0], client_ports[1], client_ports[2]))
        self.context = zmq.Context()
        self.task_incoming = self.context.socket(zmq.DEALER)
        self.task_incoming.set_hwm(0)

        # this controls the speed at which the task incoming queue loop runs. The only thing
        # that loop does aside from task_incoming is check for kill event. The default of
        # 10ms is pretty high - for this project, I'm fine with this taking a second or so to
        # detect a kill event.
        self.task_incoming.RCVTIMEO = 5000  # in milliseconds
        self.task_incoming.connect("tcp://{}:{}".format(client_address, client_ports[0]))

        self.results_outgoing = self.context.socket(zmq.DEALER)
        self.results_outgoing.set_hwm(0)
        self.results_outgoing.connect("tcp://{}:{}".format(client_address, client_ports[1]))

        self.command_channel = self.context.socket(zmq.REP)
        self.command_channel.RCVTIMEO = 1000  # in milliseconds
        self.command_channel.connect("tcp://{}:{}".format(client_address, client_ports[2]))
        logger.info("Connected to client")

        self.monitoring_enabled = False
        if hub_address and hub_port:
            self.hub_channel = self.context.socket(zmq.DEALER)
            self.hub_channel.set_hwm(0)
            self.hub_channel.connect("tcp://{}:{}".format(hub_address, hub_port))
            self.monitoring_enabled = True
            logger.info("Monitoring enabled and connected to hub")

        self.pending_task_queue = queue.PriorityQueue(maxsize=10 ** 6)

        self.worker_ports = worker_ports
        self.worker_port_range = worker_port_range

        self.task_outgoing = self.context.socket(zmq.ROUTER)
        self.task_outgoing.set_hwm(0)
        self.results_incoming = self.context.socket(zmq.ROUTER)
        self.results_incoming.set_hwm(0)

        if self.worker_ports:
            self.worker_task_port = self.worker_ports[0]
            self.worker_result_port = self.worker_ports[1]

            self.task_outgoing.bind("tcp://*:{}".format(self.worker_task_port))
            self.results_incoming.bind("tcp://*:{}".format(self.worker_result_port))

        else:
            self.worker_task_port = self.task_outgoing.bind_to_random_port('tcp://*',
                                                                           min_port=worker_port_range[0],
                                                                           max_port=worker_port_range[1], max_tries=100)
            self.worker_result_port = self.results_incoming.bind_to_random_port('tcp://*',
                                                                                min_port=worker_port_range[0],
                                                                                max_port=worker_port_range[1], max_tries=100)

        logger.info("Bound to ports {},{} for incoming worker connections".format(
            self.worker_task_port, self.worker_result_port))

        self._ready_manager_queue = {}

        self.heartbeat_threshold = heartbeat_threshold

        self.current_platform = {'parsl_v': PARSL_VERSION,
                                 'python_v': "{}.{}.{}".format(sys.version_info.major,
                                                               sys.version_info.minor,
                                                               sys.version_info.micro),
                                 'os': platform.system(),
                                 'hostname': platform.node(),
                                 'dir': os.getcwd()}

        logger.info("Platform info: {}".format(self.current_platform))

    def get_tasks(self, count):
        """ Obtains a batch of tasks from the internal pending_task_queue

        Parameters
        ----------
        count: int
            Count of tasks to get from the queue

        Returns
        -------
        List of upto count tasks. May return fewer than count down to an empty list
            eg. [{'task_id':<x>, 'buffer':<buf>} ... ]
        """
        tasks = []
        for i in range(0, count):
            try:
                qe = self.pending_task_queue.get(block=False)
            except queue.Empty:
                break
            else:
                tasks.append(qe.msg)

        return tasks

    @wrap_with_logs
    def migrate_tasks_to_internal(self, kill_event):
        """Pull tasks from the incoming tasks 0mq pipe onto the internal
        pending task queue

        Parameters:
        -----------
        kill_event : threading.Event
              Event to let the thread know when it is time to die.
        """
        logger.info("[TASK_PULL_THREAD] Starting")
        task_counter = 0
        poller = zmq.Poller()
        poller.register(self.task_incoming, zmq.POLLIN)

        while not kill_event.is_set():
            try:
                msg = self.task_incoming.recv_pyobj()
            except zmq.Again:
                # We just timed out while attempting to receive
                logger.debug("[TASK_PULL_THREAD] No task received from task_incoming zmq queue. {} tasks already in internal queue".format(
                    self.pending_task_queue.qsize()))
                continue

            if msg == 'STOP':
                kill_event.set()
                break
            else:
                self.pending_task_queue.put(PriorityQueueEntry(msg['priority'], msg))
                task_counter += 1
                logger.debug("[TASK_PULL_THREAD] Fetched task:{}".format(task_counter))

    @wrap_with_logs
    def _command_server(self, kill_event):
        """ Command server to run async command to the interchange
        """
        logger.debug("[COMMAND] Command Server Starting")
        while not kill_event.is_set():
            try:
                command_req = self.command_channel.recv_pyobj()
                logger.debug("[COMMAND] Received command request: {}".format(command_req))
                if command_req == "OUTSTANDING_C":
                    outstanding = self.pending_task_queue.qsize()
                    for manager in self._ready_manager_queue:
                        outstanding += len(self._ready_manager_queue[manager]['tasks'])
                    reply = outstanding

                elif command_req == "WORKERS":
                    num_workers = 0
                    for manager in self._ready_manager_queue:
                        num_workers += self._ready_manager_queue[manager]['worker_count']
                    reply = num_workers
                elif command_req == "MANAGERS":
                    reply = []
                    for manager in self._ready_manager_queue:
                        resp = {'manager': manager.decode('utf-8'),
                                'block_id': self._ready_manager_queue[manager]['block_id'],
                                'worker_count': self._ready_manager_queue[manager]['worker_count'],
                                'tasks': len(self._ready_manager_queue[manager]['tasks']),
                                'active': self._ready_manager_queue[manager]['active']}
                        reply.append(resp)

                elif command_req.startswith("HOLD_WORKER"):
                    cmd, s_manager = command_req.split(';')
                    manager = s_manager.encode('utf-8')
                    logger.info("[CMD] Received HOLD_WORKER for {}".format(manager))
                    if manager in self._ready_manager_queue:
                        self._ready_manager_queue[manager]['active'] = False
                        reply = True
                    else:
                        reply = False

                elif command_req == "SHUTDOWN":
                    logger.info("[CMD] Received SHUTDOWN command")
                    kill_event.set()
                    reply = True

                else:
                    reply = None

                logger.debug("[COMMAND] Reply: {}".format(reply))
                self.command_channel.send_pyobj(reply)

            except zmq.Again:
                logger.debug("[COMMAND] is alive")
                continue

<<<<<<< HEAD
    def start(self):
=======
    def start(self, poll_period=None):
>>>>>>> 8be8cb84
        """ Start the interchange

        Parameters:
        ----------

        TODO: Move task receiving to a thread
        """
        logger.info("Incoming ports bound")

        # poll period is never specified as a start() parameter, so removing the defaulting here as noise.
        # poll_period = self.poll_period
        # however for my hacking:
        poll_period = 1000
        # because the executor level poll period also changes the worker pool poll period setting, which I want to experiment with separately.
        # This setting reduces the speed at which the interchange main loop
        # iterates. It will iterate once per this tmie, or when two of the
        # three queues that we need to check are interesting. which means that
        # third queue (pending_task_queue) will only be dispatched on once
        # every poll_period. although everythign waiting will be dispatched
        # then. this will reduce speed of task dispatching some, but give
        # much less log output. I wonder if it is possible to make this detectable
        # using poll too (it's a python queue, not a zmq queue which the other poll is for)

        start = time.time()
        count = 0

        self._kill_event = threading.Event()
        self._task_puller_thread = threading.Thread(target=self.migrate_tasks_to_internal,
                                                    args=(self._kill_event,),
                                                    name="Interchange-Task-Puller")
        self._task_puller_thread.start()

        self._command_thread = threading.Thread(target=self._command_server,
                                                args=(self._kill_event,),
                                                name="Interchange-Command")
        self._command_thread.start()

        poller = zmq.Poller()
        # poller.register(self.task_incoming, zmq.POLLIN)
        poller.register(self.task_outgoing, zmq.POLLIN)
        poller.register(self.results_incoming, zmq.POLLIN)

        # These are managers which we should examine in an iteration
        # for scheduling a job (or maybe any other attention?).
        # Anything altering the state of the manager should add it
        # onto this list.
        interesting_managers = set()

        while not self._kill_event.is_set():
            logger.debug("BENC: starting poll")
            self.socks = dict(poller.poll(timeout=poll_period))
            logger.debug("BENC: ending poll")

            # Listen for requests for work
            if self.task_outgoing in self.socks and self.socks[self.task_outgoing] == zmq.POLLIN:
                logger.debug("[MAIN] starting task_outgoing section")
                message = self.task_outgoing.recv_multipart()
                manager = message[0]

                if manager not in self._ready_manager_queue:
                    reg_flag = False

                    try:
                        msg = json.loads(message[1].decode('utf-8'))
                        msg['reg_time'] = datetime.datetime.strptime(msg['reg_time'], "%Y-%m-%d %H:%M:%S")
                        reg_flag = True
                    except Exception:
                        logger.warning("[MAIN] Got Exception reading registration message from manager: {}".format(
                            manager), exc_info=True)
                        logger.debug("[MAIN] Message :\n{}\n".format(message[1]))
                    else:
                        # We set up an entry only if registration works correctly
                        self._ready_manager_queue[manager] = {'last': time.time(),
                                                              'free_capacity': 0,
                                                              'block_id': None,
                                                              'max_capacity': 0,
                                                              'worker_count': 0,
                                                              'active': True,
                                                              'tasks': []}
                    if reg_flag is True:
                        interesting_managers.add(manager)
                        logger.info("[MAIN] Adding manager: {} to ready queue".format(manager))
                        self._ready_manager_queue[manager].update(msg)
                        logger.info("[MAIN] Registration info for manager {}: {}".format(manager, msg))
                        if self.monitoring_enabled:
                            logger.info("Sending message {} to hub".format(self._ready_manager_queue[manager]))
                            self.hub_channel.send_pyobj((MessageType.NODE_INFO, self._ready_manager_queue[manager]))

                        if (msg['python_v'].rsplit(".", 1)[0] != self.current_platform['python_v'].rsplit(".", 1)[0] or
                            msg['parsl_v'] != self.current_platform['parsl_v']):
                            logger.warning("[MAIN] Manager {} has incompatible version info with the interchange".format(manager))
                            logger.debug("Setting kill event")
                            self._kill_event.set()
                            e = VersionMismatch("py.v={} parsl.v={}".format(self.current_platform['python_v'].rsplit(".", 1)[0],
                                                                            self.current_platform['parsl_v']),
                                                "py.v={} parsl.v={}".format(msg['python_v'].rsplit(".", 1)[0],
                                                                            msg['parsl_v'])
                            )
                            result_package = {'task_id': -1, 'exception': serialize_object(e)}
                            pkl_package = pickle.dumps(result_package)
                            self.results_outgoing.send(pkl_package)
                            logger.warning("[MAIN] Sent failure reports, unregistering manager")
                        else:
                            logger.info("[MAIN] Manager {} has compatible Parsl version {}".format(manager, msg['parsl_v']))
                            logger.info("[MAIN] Manager {} has compatible Python version {}".format(manager,
                                                                                                    msg['python_v'].rsplit(".", 1)[0]))
                    else:
                        # Registration has failed.
                        logger.debug("[MAIN] Suppressing bad registration from manager:{}".format(
                            manager))

                else:
                    tasks_requested = int.from_bytes(message[1], "little")
                    self._ready_manager_queue[manager]['last'] = time.time()
                    if tasks_requested == HEARTBEAT_CODE:
                        logger.debug("[MAIN] Manager {} sent heartbeat".format(manager))
                        self.task_outgoing.send_multipart([manager, b'', PKL_HEARTBEAT_CODE])
                    else:
                        logger.debug("[MAIN] Manager {} requested {} tasks".format(manager, tasks_requested))
                        self._ready_manager_queue[manager]['free_capacity'] = tasks_requested
                        interesting_managers.add(manager)
                logger.debug("[MAIN] leaving task_outgoing section")

            # If we had received any requests, check if there are tasks that could be passed

            logger.debug("Managers count (interesting/total): {interesting}/{total}".format(
                total=len(self._ready_manager_queue),
                interesting=len(interesting_managers)))

            if interesting_managers and not self.pending_task_queue.empty():
                shuffled_managers = list(interesting_managers)
                random.shuffle(shuffled_managers)

                while shuffled_managers and not self.pending_task_queue.empty():  # cf. the if statement above...
                    manager = shuffled_managers.pop()
                    tasks_inflight = len(self._ready_manager_queue[manager]['tasks'])
                    real_capacity = min(self._ready_manager_queue[manager]['free_capacity'],
                                        self._ready_manager_queue[manager]['max_capacity'] - tasks_inflight)

                    if (real_capacity and self._ready_manager_queue[manager]['active']):
                        tasks = self.get_tasks(real_capacity)
                        if tasks:
                            self.task_outgoing.send_multipart([manager, b'', pickle.dumps(tasks)])
                            # after this point, we've sent a task to the manager, but we haven't
                            # added it to the 'task' list for that manager, because we don't
                            # do that for another 5 lines. That should be pretty fast, though?
                            # but we shouldn't try removing it from the tasks list until we have
                            # passed that point anyway?
                            task_count = len(tasks)
                            count += task_count
                            tids = [t['task_id'] for t in tasks]
                            self._ready_manager_queue[manager]['free_capacity'] -= task_count
                            self._ready_manager_queue[manager]['tasks'].extend(tids)
                            logger.debug("[MAIN] Sent tasks: {} to manager {}".format(tids, manager))
                            if self._ready_manager_queue[manager]['free_capacity'] > 0:
                                logger.debug("[MAIN] Manager {} has free_capacity {}".format(manager, self._ready_manager_queue[manager]['free_capacity']))
                                # ... so keep it in the interesting_managers list
                            else:
                                logger.debug("[MAIN] Manager {} is now saturated".format(manager))
                                interesting_managers.remove(manager)
                    else:
                        interesting_managers.remove(manager)
                        # logger.debug("Nothing to send to manager {}".format(manager))
                logger.debug("[MAIN] leaving _ready_manager_queue section, with {} managers still interesting".format(len(interesting_managers)))
            else:
                logger.debug("[MAIN] either no interesting managers or no tasks, so skipping manager pass")
            # Receive any results and forward to client
            if self.results_incoming in self.socks and self.socks[self.results_incoming] == zmq.POLLIN:
                logger.debug("[MAIN] entering results_incoming section")
                manager, *b_messages = self.results_incoming.recv_multipart()
                if manager not in self._ready_manager_queue:
                    logger.warning("[MAIN] Received a result from a un-registered manager: {}".format(manager))
                else:
                    logger.debug("[MAIN] Got {} result items in batch".format(len(b_messages)))
                    for b_message in b_messages:
                        r = pickle.loads(b_message)
                        try:
                            self._ready_manager_queue[manager]['tasks'].remove(r['task_id'])
                        except Exception:
                            # If we reach here, there's something very wrong.
                            logger.exception("Ignoring exception removing task_id {} for manager {} with task list {}".format(
                                r['task_id'],
                                manager,
                                self._ready_manager_queue[manager]['tasks']))

                    self.results_outgoing.send_multipart(b_messages)
                    logger.debug("[MAIN] Current tasks: {}".format(self._ready_manager_queue[manager]['tasks']))
                logger.debug("[MAIN] leaving results_incoming section")

            bad_managers = [manager for manager in self._ready_manager_queue if
                            time.time() - self._ready_manager_queue[manager]['last'] > self.heartbeat_threshold]
            for manager in bad_managers:
                logger.debug("[MAIN] Last: {} Current: {}".format(self._ready_manager_queue[manager]['last'], time.time()))
                logger.warning("[MAIN] Too many heartbeats missed for manager {}".format(manager))

                for tid in self._ready_manager_queue[manager]['tasks']:
                    try:
                        raise ManagerLost(manager, self._ready_manager_queue[manager]['hostname'])
                    except Exception:
                        result_package = {'task_id': tid, 'exception': serialize_object(RemoteExceptionWrapper(*sys.exc_info()))}
                        pkl_package = pickle.dumps(result_package)
                        self.results_outgoing.send(pkl_package)
                        logger.warning("[MAIN] Sent failure reports, unregistering manager")
                self._ready_manager_queue.pop(manager, 'None')
                if manager in interesting_managers:
                    interesting_managers.remove(manager)

        delta = time.time() - start
        logger.info("Processed {} tasks in {} seconds".format(count, delta))
        logger.warning("Exiting")


def start_file_logger(filename, name='interchange', level=logging.DEBUG, format_string=None):
    """Add a stream log handler.

    Parameters
    ---------

    filename: string
        Name of the file to write logs to. Required.
    name: string
        Logger name. Default="parsl.executors.interchange"
    level: logging.LEVEL
        Set the logging level. Default=logging.DEBUG
        - format_string (string): Set the format string
    format_string: string
        Format string to use.

    Returns
    -------
        None.
    """
    if format_string is None:
        format_string = "%(asctime)s.%(msecs)03d %(name)s:%(lineno)d [%(levelname)s]  %(message)s"

    global logger
    logger = logging.getLogger(name)
    logger.setLevel(level)
    handler = logging.FileHandler(filename)
    handler.setLevel(level)
    formatter = logging.Formatter(format_string, datefmt='%Y-%m-%d %H:%M:%S')
    handler.setFormatter(formatter)
    logger.addHandler(handler)


@wrap_with_logs
def starter(comm_q, *args, **kwargs):
    """Start the interchange process

    The executor is expected to call this function. The args, kwargs match that of the Interchange.__init__
    """
    # logger = multiprocessing.get_logger()
    ic = Interchange(*args, **kwargs)
    comm_q.put((ic.worker_task_port,
                ic.worker_result_port))
    ic.start()


if __name__ == '__main__':

    parser = argparse.ArgumentParser()
    parser.add_argument("-c", "--client_address",
                        help="Client address")
    parser.add_argument("-l", "--logdir", default="parsl_worker_logs",
                        help="Parsl worker log directory")
    parser.add_argument("-t", "--task_url",
                        help="REQUIRED: ZMQ url for receiving tasks")
    parser.add_argument("-r", "--result_url",
                        help="REQUIRED: ZMQ url for posting results")
    parser.add_argument("-p", "--poll_period",
                        help="REQUIRED: poll period used for main thread")
    parser.add_argument("--worker_ports", default=None,
                        help="OPTIONAL, pair of workers ports to listen on, eg --worker_ports=50001,50005")
    parser.add_argument("-d", "--debug", action='store_true',
                        help="Count of apps to launch")

    args = parser.parse_args()

    # Setup logging
    global logger
    format_string = "%(asctime)s %(name)s:%(lineno)d [%(levelname)s]  %(message)s"

    logger = logging.getLogger("interchange")
    logger.setLevel(logging.DEBUG)
    handler = logging.StreamHandler()
    handler.setLevel('DEBUG' if args.debug is True else 'INFO')
    formatter = logging.Formatter(format_string, datefmt='%Y-%m-%d %H:%M:%S')
    handler.setFormatter(formatter)
    logger.addHandler(handler)

    logger.debug("Starting Interchange")

    optionals = {}

    if args.worker_ports:
        optionals['worker_ports'] = [int(i) for i in args.worker_ports.split(',')]

    ic = Interchange(**optionals)
    ic.start()<|MERGE_RESOLUTION|>--- conflicted
+++ resolved
@@ -21,10 +21,6 @@
 from parsl.monitoring.message_type import MessageType
 from parsl.process_loggers import wrap_with_logs
 
-<<<<<<< HEAD
-=======
-
->>>>>>> 8be8cb84
 HEARTBEAT_CODE = (2 ** 32) - 1
 PKL_HEARTBEAT_CODE = pickle.dumps((2 ** 32) - 1)
 
@@ -93,7 +89,12 @@
 
 @functools.total_ordering
 class PriorityQueueEntry:
-    """ This class is needed because msg will be a dict, and dicts are not comparable to each other (and if they were, this would be an unnecessary expense because the queue only cares about priority). It provides ordering of the priority ignoring the message content, and implements an ordering that places None behind all other orderings, for use as a default value"""
+    """ This class is needed because msg will be a dict, and dicts are not
+    comparable to each other (and if they were, this would be an unnecessary
+    expense because the queue only cares about priority). It provides
+    ordering of the priority ignoring the message content, and implements an
+    ordering that places None behind all other orderings, for use as a default
+    value"""
     def __init__(self, pri, msg):
         self.pri = pri
         self.msg = msg
@@ -107,10 +108,10 @@
         # this is deliberately inverted, so that largest priority number comes out of the queue first
         if type(self) != type(other):
             return NotImplemented
-        if self.pri is None: # special case so that None is always less than every other value
-            return False # we are more than populated priorities, and equal to None, the inverse of <
+        if self.pri is None:  # special case so that None is always less than every other value
+            return False  # we are more than populated priorities, and equal to None, the inverse of <
         return self.pri.__gt__(other.pri)
-     
+
 
 class Interchange(object):
     """ Interchange is a task orchestrator for distributed systems.
@@ -370,11 +371,7 @@
                 logger.debug("[COMMAND] is alive")
                 continue
 
-<<<<<<< HEAD
     def start(self):
-=======
-    def start(self, poll_period=None):
->>>>>>> 8be8cb84
         """ Start the interchange
 
         Parameters:
