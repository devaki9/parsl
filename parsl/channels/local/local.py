import logging
import os
import subprocess

from parsl.channels.base import Channel
from parsl.utils import RepresentationMixin

logger = logging.getLogger(__name__)


class LocalChannel(Channel, RepresentationMixin):
    ''' This is not even really a channel, since opening a local shell is not heavy
    and done so infrequently that they do not need a persistent channel
    '''

    def __init__(self):
        ''' Initialize the local channel. script_dir is required by set to a default.

        KwArgs:
            - script_dir (string): Directory to place scripts
        '''
        self.script_dir = None

    def execute_wait(self, cmd, walltime=None):
        ''' Synchronously execute a commandline string on the shell.

        Args:
            - cmd (string) : Commandline string to execute
            - walltime (int) : walltime in seconds

        Returns:
            - retcode : Return code from the execution
            - stdout  : stdout string
            - stderr  : stderr string
        '''
        try:
            logger.debug("Creating process with command '%s'", cmd)
            proc = subprocess.Popen(
                cmd,
                stdout=subprocess.PIPE,
                stderr=subprocess.PIPE,
                shell=True,
                preexec_fn=os.setpgrp
            )
            logger.debug("Created process with pid %s. Performing communicate", proc.pid)
            (stdout, stderr) = proc.communicate(timeout=walltime)
            retcode = proc.returncode
            logger.debug("Process %s returned %s", proc.pid, proc.returncode)

        except Exception:
            logger.exception(f"Execution of command failed:\n{cmd}")
            raise
        else:
            logger.debug("Execution of command in process %s completed normally", proc.pid)

        return (retcode, stdout.decode("utf-8"), stderr.decode("utf-8"))

<<<<<<< HEAD
    def isdir(self, path):
        """Return true if the path refers to an existing directory.

        Parameters
        ----------
        path : str
            Path of directory to check.
        """

        return os.path.isdir(path)

    def makedirs(self, path, mode=0o700, exist_ok=False):
        """Create a directory.

        If intermediate directories do not exist, they will be created.

        Parameters
        ----------
        path : str
            Path of directory to create.
        mode : int
            Permissions (posix-style) for the newly-created directory.
        exist_ok : bool
            If False, raise an OSError if the target directory already exists.
        """

        return os.makedirs(path, mode, exist_ok)
=======
    def push_file(self, source, dest_dir):
        ''' If the source files dirpath is the same as dest_dir, a copy
        is not necessary, and nothing is done. Else a copy is made.

        Args:
            - source (string) : Path to the source file
            - dest_dir (string) : Path to the directory to which the files is to be copied

        Returns:
            - destination_path (String) : Absolute path of the destination file

        Raises:
            - FileCopyException : If file copy failed.
        '''

        local_dest = os.path.join(dest_dir, os.path.basename(source))

        # Only attempt to copy if the target dir and source dir are different
        if os.path.dirname(source) != dest_dir:
            try:
                shutil.copyfile(source, local_dest)
                os.chmod(local_dest, 0o700)

            except OSError as e:
                raise FileCopyException(e, "localhost")

        else:
            os.chmod(local_dest, 0o700)

        return local_dest

    def pull_file(self, remote_source, local_dir):
        return self.push_file(remote_source, local_dir)
>>>>>>> 166cb03b

    @property
    def script_dir(self):
        return self._script_dir

    @script_dir.setter
    def script_dir(self, value):
        if value is not None:
            value = os.path.abspath(value)
        self._script_dir = value<|MERGE_RESOLUTION|>--- conflicted
+++ resolved
@@ -55,70 +55,6 @@
 
         return (retcode, stdout.decode("utf-8"), stderr.decode("utf-8"))
 
-<<<<<<< HEAD
-    def isdir(self, path):
-        """Return true if the path refers to an existing directory.
-
-        Parameters
-        ----------
-        path : str
-            Path of directory to check.
-        """
-
-        return os.path.isdir(path)
-
-    def makedirs(self, path, mode=0o700, exist_ok=False):
-        """Create a directory.
-
-        If intermediate directories do not exist, they will be created.
-
-        Parameters
-        ----------
-        path : str
-            Path of directory to create.
-        mode : int
-            Permissions (posix-style) for the newly-created directory.
-        exist_ok : bool
-            If False, raise an OSError if the target directory already exists.
-        """
-
-        return os.makedirs(path, mode, exist_ok)
-=======
-    def push_file(self, source, dest_dir):
-        ''' If the source files dirpath is the same as dest_dir, a copy
-        is not necessary, and nothing is done. Else a copy is made.
-
-        Args:
-            - source (string) : Path to the source file
-            - dest_dir (string) : Path to the directory to which the files is to be copied
-
-        Returns:
-            - destination_path (String) : Absolute path of the destination file
-
-        Raises:
-            - FileCopyException : If file copy failed.
-        '''
-
-        local_dest = os.path.join(dest_dir, os.path.basename(source))
-
-        # Only attempt to copy if the target dir and source dir are different
-        if os.path.dirname(source) != dest_dir:
-            try:
-                shutil.copyfile(source, local_dest)
-                os.chmod(local_dest, 0o700)
-
-            except OSError as e:
-                raise FileCopyException(e, "localhost")
-
-        else:
-            os.chmod(local_dest, 0o700)
-
-        return local_dest
-
-    def pull_file(self, remote_source, local_dir):
-        return self.push_file(remote_source, local_dir)
->>>>>>> 166cb03b
-
     @property
     def script_dir(self):
         return self._script_dir
