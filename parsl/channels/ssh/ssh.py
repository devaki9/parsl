--- conflicted
+++ resolved
@@ -26,15 +26,11 @@
 
     '''
 
-<<<<<<< HEAD
     def __init__(self, hostname: str, username: Optional[str] = None,
                  password: Optional[str] = None, script_dir: Optional[str] = None,
                  envs: Dict[str, str] = {}, gssapi_auth: bool = False, skip_auth: bool = False,
-                 port: int = 22, key_filename: Optional[str] = None):
-=======
-    def __init__(self, hostname, username=None, password=None, script_dir=None, envs=None,
-                 gssapi_auth=False, skip_auth=False, port=22, key_filename=None, host_keys_filename=None):
->>>>>>> a959ec1d
+                 port: int = 22, key_filename: Optional[str] = None,
+                 host_keys_filename: Optional[str] = None):
         ''' Initialize a persistent connection to the remote system.
         We should know at this point whether ssh connectivity is possible
 
@@ -225,15 +221,12 @@
 
         return local_dest
 
-<<<<<<< HEAD
     def close(self) -> bool:
-        self.ssh_client.close()
-        return True
-=======
-    def close(self):
         if self._is_connected():
-            return self.ssh_client.close()
->>>>>>> a959ec1d
+            self.ssh_client.close()
+            return True
+        else:
+            return False
 
     def isdir(self, path: str) -> bool:
         """Return true if the path refers to an existing directory.
