--- conflicted
+++ resolved
@@ -1,10 +1,6 @@
 """Exceptions raised by Apps."""
 from functools import wraps
-<<<<<<< HEAD
-from typing import List, Union, Callable, Any
-=======
 from typing import Callable, List, Union, Any, TypeVar
->>>>>>> a959ec1d
 from types import TracebackType
 
 import dill
@@ -13,11 +9,7 @@
 
 from six import reraise
 
-<<<<<<< HEAD
-from parsl import File
-=======
 from parsl.data_provider.files import File
->>>>>>> a959ec1d
 
 logger = logging.getLogger(__name__)
 
@@ -56,11 +48,7 @@
     exitcode(int)
     """
 
-<<<<<<< HEAD
-    def __init__(self, reason: str, exitcode: int):
-=======
     def __init__(self, reason: str, exitcode: int) -> None:
->>>>>>> a959ec1d
         self.reason = reason
         self.exitcode = exitcode
 
@@ -77,11 +65,7 @@
     reason(string)
     """
 
-<<<<<<< HEAD
-    def __init__(self, reason: str):
-=======
     def __init__(self, reason: str) -> None:
->>>>>>> a959ec1d
         super().__init__(reason)
         self.reason = reason
 
@@ -94,11 +78,7 @@
     outputs(List of strings/files..)
     """
 
-<<<<<<< HEAD
-    def __init__(self, reason: str, outputs: List[Union[str, File]]):
-=======
     def __init__(self, reason: str, outputs: List[Union[str, File]]) -> None:
->>>>>>> a959ec1d
         super().__init__(reason, outputs)
         self.reason = reason
         self.outputs = outputs
@@ -116,20 +96,6 @@
        exception object
     """
 
-<<<<<<< HEAD
-    # TODO: [typing] This exception is never constructed with the first argument as a list. There
-    # are two spots where this constructor is called from:
-    #   - parsl.utils.get_std_fname_mode: invoked as __init__(message, exception)
-    #   - parsl.app.bash.open_std_fd: invoked as __init__(filename, exception)
-    def __init__(self, outputs: List[Union[str, File]], exception: Exception):
-        super().__init__(outputs, exception)
-        self._outputs = outputs
-        self._exception = exception
-
-    def __repr__(self) -> str:
-        return "FilePath: [{}] Exception: {}".format(self._outputs,
-                                                     self._exception)
-=======
     def __init__(self, reason: str, exception: Exception) -> None:
         super().__init__(reason, exception)
         self._reason = reason
@@ -137,18 +103,13 @@
 
     def __repr__(self) -> str:
         return "Bad Stream File: {} Exception: {}".format(self._reason, self._exception)
->>>>>>> a959ec1d
 
     def __str__(self) -> str:
         return self.__repr__()
 
 
 class RemoteExceptionWrapper:
-<<<<<<< HEAD
-    def __init__(self, e_type: type, e_value: Exception, traceback: TracebackType):
-=======
     def __init__(self, e_type: type, e_value: Exception, traceback: TracebackType) -> None:
->>>>>>> a959ec1d
 
         self.e_type = dill.dumps(e_type)
         self.e_value = dill.dumps(e_value)
@@ -170,13 +131,6 @@
         reraise(t, v, tb)
 
 
-<<<<<<< HEAD
-# TODO: [typing] I don't think this is correct. We need to constrain the type of the
-# wrapper to that of the wrapped function, whereas this specification makes the wrapper
-# untyped. That said, I found no evidence on the InterTubes that this is possible.
-def wrap_error(func: Callable[..., Any]) -> Callable[..., Any]:
-    @wraps(func)
-=======
 R = TypeVar('R')
 
 # There appears to be no solutio to typing this without a mypy plugin.
@@ -198,7 +152,6 @@
 
 def wrap_error(func: Callable[..., R]) -> Callable[..., Union[R, RemoteExceptionWrapper]]:
     @wraps(func)  # type: ignore
->>>>>>> a959ec1d
     def wrapper(*args: object, **kwargs: object) -> Any:
         import sys
         from parsl.app.errors import RemoteExceptionWrapper
