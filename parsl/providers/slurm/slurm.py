--- conflicted
+++ resolved
@@ -241,11 +241,7 @@
                     job_id = line.split("Submitted batch job")[1].strip()
                     self.resources[job_id] = {'job_id': job_id, 'status': JobStatus(JobState.PENDING)}
         else:
-<<<<<<< HEAD
-            logger.error("Submission of command to submit failed")
-=======
             logger.error("Submit command failed")
->>>>>>> 94d31bc5
             logger.error("Retcode:%s STDOUT:%s STDERR:%s", retcode, stdout.strip(), stderr.strip())
         return job_id
 
