--- conflicted
+++ resolved
@@ -15,10 +15,4 @@
     assert x, "PATH not found"
 
     x = [s for s in stdout if s.startswith("HOME=")]
-<<<<<<< HEAD
-    assert x, "HOME not found"
-
-    print("RC:{} \nSTDOUT:{} \nSTDERR:{}".format(rc, stdout, stderr))
-=======
-    assert x, "HOME not found"
->>>>>>> 6683f5b0
+    assert x, "HOME not found"