import random
from unittest import mock

import pytest

from parsl.providers import PBSProProvider


@pytest.mark.local
def test_submit_script_basic(tmp_path):
    """Test slurm resources table"""

    provider = PBSProProvider(
<<<<<<< HEAD
        queue="debug"
=======
        queue="debug", channel=LocalChannel()
>>>>>>> b0921956
    )
    provider.script_dir = tmp_path
    provider.channel.script_dir = tmp_path
    job_id = str(random.randint(55000, 59000))
    provider.execute_wait = mock.Mock(spec=PBSProProvider.execute_wait)
    provider.execute_wait.return_value = (0, job_id, "")
    result_job_id = provider.submit("test", tasks_per_node=1)
    assert job_id == result_job_id
    provider.execute_wait.assert_called()
    assert job_id in provider.resources

    job_info = provider.resources[job_id]
    assert "job_stdout_path" in job_info
    assert "job_stderr_path" in job_info<|MERGE_RESOLUTION|>--- conflicted
+++ resolved
@@ -11,11 +11,7 @@
     """Test slurm resources table"""
 
     provider = PBSProProvider(
-<<<<<<< HEAD
         queue="debug"
-=======
-        queue="debug", channel=LocalChannel()
->>>>>>> b0921956
     )
     provider.script_dir = tmp_path
     provider.channel.script_dir = tmp_path
