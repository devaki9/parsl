--- conflicted
+++ resolved
@@ -9,8 +9,8 @@
 
 
 def fresh_config():
-<<<<<<< HEAD
-    return Config(executors=[WorkQueueExecutor(port=9000, coprocess=True,
+    return Config(executors=[WorkQueueExecutor(port=9000,
+                                               coprocess=True,
                                                storage_access=[FTPInTaskStaging(), HTTPInTaskStaging(), NoOpFileStaging()],
                                                provider=LocalProvider(init_blocks=0, min_blocks=0, max_blocks=1)
                                                )],
@@ -18,9 +18,4 @@
                                            hub_port=55055,
                                            monitoring_debug=True,
                                            resource_monitoring_interval=1,
-                                           ))
-=======
-    return Config(executors=[WorkQueueExecutor(port=9000,
-                                               coprocess=True,
-                                               storage_access=[FTPInTaskStaging(), HTTPInTaskStaging(), NoOpFileStaging()])])
->>>>>>> c39700bc
+                                           ))