import copy
from typing import List

import pytest

import parsl
from parsl.app.app import bash_app

const_list_x: List[str] = []
const_list_x_arg: List[str] = copy.deepcopy(const_list_x)

assert const_list_x == const_list_x_arg


@bash_app(cache=True, ignore_for_cache=['x'])
def oneshot_app(x):
    if x != 0:
        raise RuntimeError("App was executed when it should not have been")
    return "true"


def test_memo_same_at_definition():
    oneshot_app(x=0).result()  # this should be executed
    oneshot_app(x=1).result()  # this should be memoized, and will raise a RuntimeError if actually executed


@bash_app(cache=True, ignore_for_cache=const_list_x_arg)
def no_checkpoint_stdout_app(stdout=None):
    return "echo X"


<<<<<<< HEAD
@pytest.mark.shared_fs
def test_memo_stdout():

=======
def test_memo_stdout(tmpd_cwd):
>>>>>>> f62110de
    assert const_list_x == const_list_x_arg

    path_x = tmpd_cwd / "test.memo.stdout.x"

    # this should run and create a file named after path_x
    no_checkpoint_stdout_app(stdout=str(path_x)).result()
    path_x.unlink(missing_ok=False)

    no_checkpoint_stdout_app(stdout=str(path_x)).result()
    assert not path_x.exists(), "For memoization, expected NO file written"

    # this should also be memoized, so not create an arbitrary name
    z_fut = no_checkpoint_stdout_app(stdout=parsl.AUTO_LOGNAME)
    z_fut.result()
    assert const_list_x == const_list_x_arg<|MERGE_RESOLUTION|>--- conflicted
+++ resolved
@@ -29,13 +29,8 @@
     return "echo X"
 
 
-<<<<<<< HEAD
 @pytest.mark.shared_fs
-def test_memo_stdout():
-
-=======
 def test_memo_stdout(tmpd_cwd):
->>>>>>> f62110de
     assert const_list_x == const_list_x_arg
 
     path_x = tmpd_cwd / "test.memo.stdout.x"
