--- conflicted
+++ resolved
@@ -64,19 +64,28 @@
         echo "On Cori"
         module load python/3.7-anaconda-2019.07
         conda create -p $CONDA_TARGET python=3.7 --yes --force
-        conda activate $CONDA_TARGET
+        conda activate $PWD/$CONDA_TARGET
         echo "module load python/3.7-anaconda-2019.07;"  >  ~/setup_parsl_test_env.sh
-        echo "conda activate $CONDA_TARGET"              >> ~/setup_parsl_test_env.sh
+        echo "conda activate $PWD/$CONDA_TARGET"         >> ~/setup_parsl_test_env.sh
 
-<<<<<<< HEAD
     elif [[ "$(hostname)" =~ .*stampede2.* ]]
     then
         echo "On Stampede2"
-=======
+        if [[ -d ~/anaconda3 ]]
+        then
+            echo "Loading anaconda3 from ~/anaconda3"
+            source ~/anaconda3/bin/activate
+        else
+            echo "Please install conda to your home dir at ~/anaconda3"
+        fi
+        conda create -p $CONDA_TARGET python=3.7 --yes --force
+        conda activate $PWD/$CONDA_TARGET
+        echo "source ~/anaconda3/bin/activate;"          >  ~/setup_parsl_test_env.sh
+        echo "conda activate $PWD/$CONDA_TARGET"         >> ~/setup_parsl_test_env.sh
+
     elif [[ "$(hostname)" =~ .*comet.* ]]
     then
         echo "On Comet"
->>>>>>> 8f25a377
         if [[ -d ~/anaconda3 ]]
         then
             echo "Loading anaconda3 from ~/anaconda3"
