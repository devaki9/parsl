"""Set module version.

<Major>.<Minor>.<maintenance>[alpha/beta/..]
Alphas will be numbered like this -> 0.4.0a0
"""
<<<<<<< HEAD
VERSION = '0.7.2imsim201903'
=======
VERSION = '0.8.0a0'
>>>>>>> da4702dd
<|MERGE_RESOLUTION|>--- conflicted
+++ resolved
@@ -3,8 +3,4 @@
 <Major>.<Minor>.<maintenance>[alpha/beta/..]
 Alphas will be numbered like this -> 0.4.0a0
 """
-<<<<<<< HEAD
-VERSION = '0.7.2imsim201903'
-=======
-VERSION = '0.8.0a0'
->>>>>>> da4702dd
+VERSION = '0.8.0a0imsim201903a'