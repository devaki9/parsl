--- conflicted
+++ resolved
@@ -10,13 +10,8 @@
 from parsl.process_loggers import wrap_with_logs
 
 from parsl.monitoring.message_type import MessageType
-<<<<<<< HEAD
 from parsl.monitoring.radios import MonitoringRadio, UDPRadio, ResultsRadio, HTEXRadio, FilesystemRadio
-from typing import Any, Callable, Dict, List, Optional, Tuple
-=======
-from parsl.monitoring.radios import MonitoringRadio, UDPRadio, HTEXRadio, FilesystemRadio
 from typing import Any, Callable, Dict, List, Optional, Sequence, Tuple
->>>>>>> 7a71fc51
 
 logger = logging.getLogger(__name__)
 
