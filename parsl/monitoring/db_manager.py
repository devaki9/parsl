import logging
import threading
import queue
import os
import time
import datetime

from typing import Any, Dict, List, Optional, Set, Tuple, TypeVar, cast

from parsl.log_utils import set_file_logger
from parsl.dataflow.states import States
from parsl.errors import OptionalModuleMissing
from parsl.monitoring.message_type import MessageType
from parsl.monitoring.types import MonitoringMessage, TaggedMonitoringMessage
from parsl.process_loggers import wrap_with_logs
from parsl.utils import setproctitle

logger = logging.getLogger("database_manager")

X = TypeVar('X')

try:
    import sqlalchemy as sa
    from sqlalchemy import Column, Text, Float, Boolean, BigInteger, Integer, DateTime, PrimaryKeyConstraint, Table
    from sqlalchemy.orm import Mapper
    from sqlalchemy.orm import mapperlib
    from sqlalchemy.orm import sessionmaker
    from sqlalchemy.orm import declarative_base
except ImportError:
    _sqlalchemy_enabled = False
else:
    _sqlalchemy_enabled = True


WORKFLOW = 'workflow'    # Workflow table includes workflow metadata
TASK = 'task'            # Task table includes task metadata
TRY = 'try'              # Try table includes information about each attempt to run a task
STATUS = 'status'        # Status table includes task status
RESOURCE = 'resource'    # Resource table includes task resource utilization
NODE = 'node'            # Node table include node info
BLOCK = 'block'          # Block table include the status for block polling


class Database:

    if not _sqlalchemy_enabled:
        raise OptionalModuleMissing(['sqlalchemy'],
                                    ("Monitoring requires the sqlalchemy library."
                                     " Install monitoring dependencies with: pip install 'parsl[monitoring]'"))
    Base = declarative_base()

    def __init__(self,
                 url: str = 'sqlite:///runinfomonitoring.db',
                 ):

        self.eng = sa.create_engine(url)
        self.meta = self.Base.metadata

        # TODO: this code wants a read lock on the sqlite3 database, and fails if it cannot
        # - for example, if someone else is querying the database at the point that the
        # monitoring system is initialized. See PR #1917 for related locked-for-read fixes
        # elsewhere in this file.
        self.meta.create_all(self.eng)

        self.meta.reflect(bind=self.eng)

        Session = sessionmaker(bind=self.eng)
        self.session = Session()

    def _get_mapper(self, table_obj: Table) -> Mapper:
<<<<<<< HEAD
        all_mappers: Set[Mapper]
        all_mappers = set()
        for mapper_registry in mapperlib._all_registries():
=======
        all_mappers: Set[Mapper] = set()
        for mapper_registry in mapperlib._all_registries():  # type: ignore
>>>>>>> 482be583
            all_mappers.update(mapper_registry.mappers)
        mapper_gen = (
            mapper for mapper in all_mappers
            if table_obj in mapper.tables
        )
        try:
            mapper = next(mapper_gen)
            second_mapper = next(mapper_gen, False)
        except StopIteration:
            raise ValueError(f"Could not get mapper for table {table_obj}")

        if second_mapper:
            raise ValueError(f"Multiple mappers for table {table_obj}")
        return mapper

    def update(self, *, table: str, columns: List[str], messages: List[MonitoringMessage]) -> None:
        table_obj = self.meta.tables[table]
        mappings = self._generate_mappings(table_obj, columns=columns,
                                           messages=messages)
        mapper = self._get_mapper(table_obj)
        self.session.bulk_update_mappings(mapper, mappings)
        self.session.commit()

    def insert(self, *, table: str, messages: List[MonitoringMessage]) -> None:
        table_obj = self.meta.tables[table]
        mappings = self._generate_mappings(table_obj, messages=messages)
        mapper = self._get_mapper(table_obj)
        self.session.bulk_insert_mappings(mapper, mappings)
        self.session.commit()

    def rollback(self) -> None:
        self.session.rollback()

    def _generate_mappings(self, table: Table, columns: Optional[List[str]] = None, messages: List[MonitoringMessage] = []) -> List[Dict[str, Any]]:
        mappings = []
        for msg in messages:
            m = {}
            if columns is None:
                columns = table.c.keys()
            for column in columns:
                m[column] = msg.get(column, None)
            mappings.append(m)
        return mappings

    class Workflow(Base):
        __tablename__ = WORKFLOW
        run_id = Column(Text, nullable=False, primary_key=True)
        workflow_name = Column(Text, nullable=True)
        workflow_version = Column(Text, nullable=True)
        time_began = Column(DateTime, nullable=False)
        time_completed = Column(DateTime, nullable=True)
        host = Column(Text, nullable=False)
        user = Column(Text, nullable=False)
        rundir = Column(Text, nullable=False)
        tasks_failed_count = Column(Integer, nullable=False)
        tasks_completed_count = Column(Integer, nullable=False)

    class Status(Base):
        __tablename__ = STATUS
        task_id = Column(Integer, nullable=False)
        task_status_name = Column(Text, nullable=False)
        timestamp = Column(DateTime, nullable=False)
        run_id = Column(Text, sa.ForeignKey('workflow.run_id'), nullable=False)
        try_id = Column('try_id', Integer, nullable=False)
        __table_args__ = (
            PrimaryKeyConstraint('task_id', 'run_id',
                                 'task_status_name', 'timestamp'),
        )

    class Task(Base):
        __tablename__ = TASK
        task_id = Column('task_id', Integer, nullable=False)
        run_id = Column('run_id', Text, nullable=False)
        task_depends = Column('task_depends', Text, nullable=True)
        task_func_name = Column('task_func_name', Text, nullable=False)
        task_memoize = Column('task_memoize', Text, nullable=False)
        task_hashsum = Column('task_hashsum', Text, nullable=True, index=True)
        task_inputs = Column('task_inputs', Text, nullable=True)
        task_outputs = Column('task_outputs', Text, nullable=True)
        task_stdin = Column('task_stdin', Text, nullable=True)
        task_stdout = Column('task_stdout', Text, nullable=True)
        task_stderr = Column('task_stderr', Text, nullable=True)

        task_time_invoked = Column(
            'task_time_invoked', DateTime, nullable=True)

        task_time_returned = Column(
            'task_time_returned', DateTime, nullable=True)

        task_fail_count = Column('task_fail_count', Integer, nullable=False)
        task_fail_cost = Column('task_fail_cost', Float, nullable=False)

        __table_args__ = (
            PrimaryKeyConstraint('task_id', 'run_id'),
        )

    class Try(Base):
        __tablename__ = TRY
        try_id = Column('try_id', Integer, nullable=False)
        task_id = Column('task_id', Integer, nullable=False)
        run_id = Column('run_id', Text, nullable=False)

        block_id = Column('block_id', Text, nullable=True)
        hostname = Column('hostname', Text, nullable=True)

        task_executor = Column('task_executor', Text, nullable=False)

        task_try_time_launched = Column(
            'task_try_time_launched', DateTime, nullable=True)

        task_try_time_running = Column(
            'task_try_time_running', DateTime, nullable=True)

        task_try_time_returned = Column(
            'task_try_time_returned', DateTime, nullable=True)

        task_fail_history = Column('task_fail_history', Text, nullable=True)

        task_joins = Column('task_joins', Text, nullable=True)

        __table_args__ = (
            PrimaryKeyConstraint('try_id', 'task_id', 'run_id'),
        )

    class Node(Base):
        __tablename__ = NODE
        id = Column('id', Integer, nullable=False, primary_key=True, autoincrement=True)
        run_id = Column('run_id', Text, nullable=False)
        hostname = Column('hostname', Text, nullable=False)
        uid = Column('uid', Text, nullable=False)
        block_id = Column('block_id', Text, nullable=False)
        cpu_count = Column('cpu_count', Integer, nullable=False)
        total_memory = Column('total_memory', BigInteger, nullable=False)
        active = Column('active', Boolean, nullable=False)
        worker_count = Column('worker_count', Integer, nullable=False)
        python_v = Column('python_v', Text, nullable=False)
        timestamp = Column('timestamp', DateTime, nullable=False)
        last_heartbeat = Column('last_heartbeat', DateTime, nullable=False)

    class Block(Base):
        __tablename__ = BLOCK
        run_id = Column('run_id', Text, nullable=False)
        executor_label = Column('executor_label', Text, nullable=False)
        block_id = Column('block_id', Text, nullable=False)
        job_id = Column('job_id', Text, nullable=True)
        timestamp = Column('timestamp', DateTime, nullable=False)
        status = Column("status", Text, nullable=False)
        __table_args__ = (
            PrimaryKeyConstraint('run_id', 'block_id', 'executor_label', 'timestamp'),
        )

    class Resource(Base):
        __tablename__ = RESOURCE
        try_id = Column('try_id', Integer, nullable=False)
        task_id = Column('task_id', Integer, nullable=False)
        run_id = Column('run_id', Text, sa.ForeignKey(
            'workflow.run_id'), nullable=False)
        timestamp = Column('timestamp', DateTime, nullable=False)
        resource_monitoring_interval = Column(
            'resource_monitoring_interval', Float, nullable=True)
        psutil_process_pid = Column(
            'psutil_process_pid', Integer, nullable=True)
        psutil_process_memory_percent = Column(
            'psutil_process_memory_percent', Float, nullable=True)
        psutil_process_children_count = Column(
            'psutil_process_children_count', Float, nullable=True)
        psutil_process_time_user = Column(
            'psutil_process_time_user', Float, nullable=True)
        psutil_process_time_system = Column(
            'psutil_process_time_system', Float, nullable=True)
        psutil_process_memory_virtual = Column(
            'psutil_process_memory_virtual', Float, nullable=True)
        psutil_process_memory_resident = Column(
            'psutil_process_memory_resident', Float, nullable=True)
        psutil_process_disk_read = Column(
            'psutil_process_disk_read', Float, nullable=True)
        psutil_process_disk_write = Column(
            'psutil_process_disk_write', Float, nullable=True)
        psutil_process_status = Column(
            'psutil_process_status', Text, nullable=True)
        __table_args__ = (
            PrimaryKeyConstraint('try_id', 'task_id', 'run_id', 'timestamp'),
        )


class DatabaseManager:
    def __init__(self,
                 db_url: str = 'sqlite:///runinfo/monitoring.db',
                 logdir: str = '.',
                 logging_level: int = logging.INFO,
                 batching_interval: float = 1,
                 batching_threshold: float = 99999,
                 ):

        self.workflow_end = False
        self.workflow_start_message = None  # type: Optional[MonitoringMessage]
        self.logdir = logdir
        os.makedirs(self.logdir, exist_ok=True)

        logger.propagate = False

        set_file_logger("{}/database_manager.log".format(self.logdir), level=logging_level,
                        format_string="%(asctime)s.%(msecs)03d %(name)s:%(lineno)d [%(levelname)s] [%(threadName)s %(thread)d] %(message)s",
                        name="database_manager")

        logger.debug("Initializing Database Manager process")

        self.db = Database(db_url)
        self.batching_interval = batching_interval
        self.batching_threshold = batching_threshold

        self.pending_priority_queue = queue.Queue()  # type: queue.Queue[TaggedMonitoringMessage]
        self.pending_node_queue = queue.Queue()  # type: queue.Queue[MonitoringMessage]
        self.pending_block_queue = queue.Queue()  # type: queue.Queue[MonitoringMessage]
        self.pending_resource_queue = queue.Queue()  # type: queue.Queue[MonitoringMessage]

    def start(self,
              priority_queue: "queue.Queue[TaggedMonitoringMessage]",
              node_queue: "queue.Queue[MonitoringMessage]",
              block_queue: "queue.Queue[MonitoringMessage]",
              resource_queue: "queue.Queue[MonitoringMessage]") -> None:

        self._kill_event = threading.Event()
        self._priority_queue_pull_thread = threading.Thread(target=self._migrate_logs_to_internal,
                                                            args=(
                                                                priority_queue, 'priority', self._kill_event,),
                                                            name="Monitoring-migrate-priority",
                                                            daemon=True,
                                                            )
        self._priority_queue_pull_thread.start()

        self._node_queue_pull_thread = threading.Thread(target=self._migrate_logs_to_internal,
                                                        args=(
                                                            node_queue, 'node', self._kill_event,),
                                                        name="Monitoring-migrate-node",
                                                        daemon=True,
                                                        )
        self._node_queue_pull_thread.start()

        self._block_queue_pull_thread = threading.Thread(target=self._migrate_logs_to_internal,
                                                         args=(
                                                             block_queue, 'block', self._kill_event,),
                                                         name="Monitoring-migrate-block",
                                                         daemon=True,
                                                         )
        self._block_queue_pull_thread.start()

        self._resource_queue_pull_thread = threading.Thread(target=self._migrate_logs_to_internal,
                                                            args=(
                                                                resource_queue, 'resource', self._kill_event,),
                                                            name="Monitoring-migrate-resource",
                                                            daemon=True,
                                                            )
        self._resource_queue_pull_thread.start()

        """
        maintain a set to track the tasks that are already INSERTed into database
        to prevent race condition that the first resource message (indicate 'running' state)
        arrives before the first task message. In such a case, the resource table
        primary key would be violated.
        If that happens, the message will be added to deferred_resource_messages and processed later.

        """
        inserted_tasks = set()  # type: Set[object]

        """
        like inserted_tasks but for task,try tuples
        """
        inserted_tries = set()  # type: Set[Any]

        # for any task ID, we can defer exactly one message, which is the
        # assumed-to-be-unique first message (with first message flag set).
        # The code prior to this patch will discard previous message in
        # the case of multiple messages to defer.
        deferred_resource_messages = {}  # type: MonitoringMessage

        exception_happened = False

        while (not self._kill_event.is_set() or
               self.pending_priority_queue.qsize() != 0 or self.pending_resource_queue.qsize() != 0 or
               self.pending_node_queue.qsize() != 0 or self.pending_block_queue.qsize() != 0 or
               priority_queue.qsize() != 0 or resource_queue.qsize() != 0 or
               node_queue.qsize() != 0 or block_queue.qsize() != 0):

            """
            WORKFLOW_INFO and TASK_INFO messages (i.e. priority messages)

            """
            try:
                logger.debug("""Checking STOP conditions: {}, {}, {}, {}, {}, {}, {}, {}, {}""".format(
                                  self._kill_event.is_set(),
                                  self.pending_priority_queue.qsize() != 0, self.pending_resource_queue.qsize() != 0,
                                  self.pending_node_queue.qsize() != 0, self.pending_block_queue.qsize() != 0,
                                  priority_queue.qsize() != 0, resource_queue.qsize() != 0,
                                  node_queue.qsize() != 0, block_queue.qsize() != 0))

                # This is the list of resource messages which can be reprocessed as if they
                # had just arrived because the corresponding first task message has been
                # processed (corresponding by task id)
                reprocessable_first_resource_messages = []

                # end-of-task-run status messages - handled in similar way as
                # for last resource messages to try to have symmetry... this
                # needs a type annotation though reprocessable_first_resource_messages
                # doesn't... not sure why. Too lazy right now to figure out what,
                # if any, more specific type than Any the messages have.
                reprocessable_last_resource_messages: List[Any] = []

                # Get a batch of priority messages
                priority_messages = self._get_messages_in_batch(self.pending_priority_queue)
                if priority_messages:
                    logger.debug(
                        "Got {} messages from priority queue".format(len(priority_messages)))
                    task_info_update_messages, task_info_insert_messages, task_info_all_messages = [], [], []
                    try_update_messages, try_insert_messages, try_all_messages = [], [], []
                    for msg_type, msg in priority_messages:
                        if msg_type == MessageType.WORKFLOW_INFO:
                            if "python_version" in msg:   # workflow start message
                                logger.debug(
                                    "Inserting workflow start info to WORKFLOW table")
                                self._insert(table=WORKFLOW, messages=[msg])
                                self.workflow_start_message = msg
                            else:                         # workflow end message
                                logger.debug(
                                    "Updating workflow end info to WORKFLOW table")
                                self._update(table=WORKFLOW,
                                             columns=['run_id', 'tasks_failed_count',
                                                      'tasks_completed_count', 'time_completed'],
                                             messages=[msg])
                                self.workflow_end = True

                        elif msg_type == MessageType.TASK_INFO:
                            task_try_id = str(msg['task_id']) + "." + str(msg['try_id'])
                            task_info_all_messages.append(msg)
                            if msg['task_id'] in inserted_tasks:
                                task_info_update_messages.append(msg)
                            else:
                                inserted_tasks.add(msg['task_id'])
                                task_info_insert_messages.append(msg)

                            try_all_messages.append(msg)
                            if task_try_id in inserted_tries:
                                try_update_messages.append(msg)
                            else:
                                inserted_tries.add(task_try_id)
                                try_insert_messages.append(msg)

                                # check if there is a left_message for this task
                                if task_try_id in deferred_resource_messages:
                                    reprocessable_first_resource_messages.append(
                                        deferred_resource_messages.pop(task_try_id))
                        else:
                            raise RuntimeError("Unexpected message type {} received on priority queue".format(msg_type))

                    logger.debug("Updating and inserting TASK_INFO to all tables")
                    logger.debug("Updating {} TASK_INFO into workflow table".format(len(task_info_update_messages)))
                    self._update(table=WORKFLOW,
                                 columns=['run_id', 'tasks_failed_count',
                                          'tasks_completed_count'],
                                 messages=task_info_all_messages)

                    if task_info_insert_messages:
                        self._insert(table=TASK, messages=task_info_insert_messages)
                        logger.debug(
                            "There are {} inserted task records".format(len(inserted_tasks)))

                    if task_info_update_messages:
                        logger.debug("Updating {} TASK_INFO into task table".format(len(task_info_update_messages)))
                        self._update(table=TASK,
                                     columns=['task_time_invoked',
                                              'task_time_returned',
                                              'run_id', 'task_id',
                                              'task_fail_count',
                                              'task_fail_cost',
                                              'task_hashsum'],
                                     messages=task_info_update_messages)
                    logger.debug("Inserting {} task_info_all_messages into status table".format(len(task_info_all_messages)))

                    self._insert(table=STATUS, messages=task_info_all_messages)

                    if try_insert_messages:
                        logger.debug("Inserting {} TASK_INFO to try table".format(len(try_insert_messages)))
                        self._insert(table=TRY, messages=try_insert_messages)
                        logger.debug(
                            "There are {} inserted task records".format(len(inserted_tasks)))

                    if try_update_messages:
                        logger.debug("Updating {} TASK_INFO into try table".format(len(try_update_messages)))
                        self._update(table=TRY,
                                     columns=['run_id', 'task_id', 'try_id',
                                              'task_fail_history',
                                              'task_try_time_launched',
                                              'task_try_time_returned',
                                              'task_joins'],
                                     messages=try_update_messages)

                """
                NODE_INFO messages

                """
                node_info_messages = self._get_messages_in_batch(self.pending_node_queue)
                if node_info_messages:
                    logger.debug(
                        "Got {} messages from node queue".format(len(node_info_messages)))
                    self._insert(table=NODE, messages=node_info_messages)

                """
                BLOCK_INFO messages

                """
                block_info_messages = self._get_messages_in_batch(self.pending_block_queue)
                if block_info_messages:
                    logger.debug(
                        "Got {} messages from block queue".format(len(block_info_messages)))
                    # block_info_messages is possibly a nested list of dict (at different polling times)
                    # Each dict refers to the info of a job/block at one polling time
                    block_messages_to_insert = []  # type: List[Any]
                    for block_msg in block_info_messages:
                        block_messages_to_insert.extend(block_msg)
                    self._insert(table=BLOCK, messages=block_messages_to_insert)

                """
                Resource info messages

                """
                resource_messages = self._get_messages_in_batch(self.pending_resource_queue)

                if resource_messages:
                    logger.debug(
                        "Got {} messages from resource queue, "
                        "{} reprocessable as first messages, "
                        "{} reprocessable as last messages".format(len(resource_messages),
                                                                   len(reprocessable_first_resource_messages),
                                                                   len(reprocessable_last_resource_messages)))
                    logger.debug(f"BENC: resource messages are: {resource_messages}")

                    insert_resource_messages = []
                    for msg in resource_messages:
                        task_try_id = str(msg['task_id']) + "." + str(msg['try_id'])
                        if msg['first_msg']:
                            # Update the running time to try table if first message
                            msg['task_status_name'] = States.running.name
                            msg['task_try_time_running'] = msg['timestamp']

                            if task_try_id in inserted_tries:  # TODO: needs to become task_id and try_id, and check against inserted_tries
                                reprocessable_first_resource_messages.append(msg)
                            else:
                                if task_try_id in deferred_resource_messages:
                                    logger.error("Task {} already has a deferred resource message. Discarding previous message.".format(msg['task_id']))
                                deferred_resource_messages[task_try_id] = msg
                        elif msg['last_msg']:
                            # This assumes that the primary key has been added
                            # to the try table already, so doesn't use the same
                            # deferral logic as the first_msg case.
                            msg['task_status_name'] = States.running_ended.name
                            reprocessable_last_resource_messages.append(msg)
                        else:
                            # Insert to resource table if not first/last (start/stop) message message
                            insert_resource_messages.append(msg)

                    if insert_resource_messages:
                        self._insert(table=RESOURCE, messages=insert_resource_messages)

                if reprocessable_first_resource_messages:
                    self._insert(table=STATUS, messages=reprocessable_first_resource_messages)
                    self._update(table=TRY,
                                 columns=['task_try_time_running',
                                          'run_id', 'task_id', 'try_id',
                                          'block_id', 'hostname'],
                                 messages=reprocessable_first_resource_messages)

                if reprocessable_last_resource_messages:
                    self._insert(table=STATUS, messages=reprocessable_last_resource_messages)
            except Exception:
                logger.exception("Exception in db loop: this might have been a malformed message, or some other error. monitoring data may have been lost")
                exception_happened = True
        if exception_happened:
            raise RuntimeError("An exception happened sometime during database processing and should have been logged in database_manager.log")

    @wrap_with_logs(target="database_manager")
    def _migrate_logs_to_internal(self, logs_queue: queue.Queue, queue_tag: str, kill_event: threading.Event) -> None:
        logger.info("Starting processing for queue {}".format(queue_tag))

        while not kill_event.is_set() or logs_queue.qsize() != 0:
            logger.debug("""Checking STOP conditions for {} threads: {}, {}"""
                         .format(queue_tag, kill_event.is_set(), logs_queue.qsize() != 0))
            try:
                x, addr = logs_queue.get(timeout=0.1)
            except queue.Empty:
                continue
            else:
                if queue_tag == 'priority' and x == 'STOP':
                    self.close()
                elif queue_tag == 'priority':  # implicitly not 'STOP'
                    assert isinstance(x, tuple)
                    assert len(x) == 2
                    assert x[0] in [MessageType.WORKFLOW_INFO, MessageType.TASK_INFO], \
                        "_migrate_logs_to_internal can only migrate WORKFLOW_,TASK_INFO message from priority queue, got x[0] == {}".format(x[0])
                    self._dispatch_to_internal(x)
                elif queue_tag == 'resource':
                    assert isinstance(x, tuple), "_migrate_logs_to_internal was expecting a tuple, got {}".format(x)
                    assert x[0] == MessageType.RESOURCE_INFO, \
                        "_migrate_logs_to_internal can only migrate RESOURCE_INFO message from resource queue, got tag {}, message {}".format(x[0], x)
                    self._dispatch_to_internal(x)
                elif queue_tag == 'node':
                    assert len(x) == 2, "expected message tuple to have exactly two elements"
                    assert x[0] == MessageType.NODE_INFO, "_migrate_logs_to_internal can only migrate NODE_INFO messages from node queue"

                    self._dispatch_to_internal(x)
                elif queue_tag == "block":
                    self._dispatch_to_internal(x)
                else:
                    logger.error(f"Discarding because unknown queue tag '{queue_tag}', message: {x}")

    def _dispatch_to_internal(self, x: Tuple) -> None:
        if x[0] in [MessageType.WORKFLOW_INFO, MessageType.TASK_INFO]:
            self.pending_priority_queue.put(cast(Any, x))
        elif x[0] == MessageType.RESOURCE_INFO:
            body = x[1]
            self.pending_resource_queue.put(body)
        elif x[0] == MessageType.NODE_INFO:
            assert len(x) == 2, "expected NODE_INFO tuple to have exactly two elements"

            logger.info("Will put {} to pending node queue".format(x[1]))
            self.pending_node_queue.put(x[1])
        elif x[0] == MessageType.BLOCK_INFO:
            logger.info("Will put {} to pending block queue".format(x[1]))
            self.pending_block_queue.put(x[-1])
        else:
            logger.error("Discarding message of unknown type {}".format(x[0]))

    def _update(self, table: str, columns: List[str], messages: List[MonitoringMessage]) -> None:
        try:
            done = False
            while not done:
                try:
                    self.db.update(table=table, columns=columns, messages=messages)
                    done = True
                except sa.exc.OperationalError as e:
                    # This code assumes that an OperationalError is something that will go away eventually
                    # if retried - for example, the database being locked because someone else is readying
                    # the tables we are trying to write to. If that assumption is wrong, then this loop
                    # may go on forever.
                    logger.warning("Got a database OperationalError. Ignoring and retrying on the assumption that it is recoverable: {}".format(e))
                    self.db.rollback()
                    time.sleep(1)  # hard coded 1s wait - this should be configurable or exponential backoff or something

        except KeyboardInterrupt:
            logger.exception("KeyboardInterrupt when trying to update Table {}".format(table))
            try:
                self.db.rollback()
            except Exception:
                logger.exception("Rollback failed")
            raise
        except Exception:
            logger.exception("Got exception when trying to update table {}".format(table))
            try:
                self.db.rollback()
            except Exception:
                logger.exception("Rollback failed")

    def _insert(self, table: str, messages: List[MonitoringMessage]) -> None:
        try:
            done = False
            while not done:
                try:
                    self.db.insert(table=table, messages=messages)
                    done = True
                except sa.exc.OperationalError as e:
                    # hoping that this is a database locked error during _update, not some other problem
                    logger.warning("Got a database OperationalError. Ignoring and retrying on the assumption that it is recoverable: {}".format(e))
                    self.db.rollback()
                    time.sleep(1)  # hard coded 1s wait - this should be configurable or exponential backoff or something
        except KeyboardInterrupt:
            logger.exception("KeyboardInterrupt when trying to update Table {}".format(table))
            try:
                self.db.rollback()
            except Exception:
                logger.exception("Rollback failed")
            raise
        except Exception:
            logger.exception("Got exception when trying to insert to table {}".format(table))
            try:
                self.db.rollback()
            except Exception:
                logger.exception("Rollback failed")

    def _get_messages_in_batch(self, msg_queue: "queue.Queue[X]") -> List[X]:
        messages = []  # type: List[X]
        start = time.time()
        while True:
            if time.time() - start >= self.batching_interval or len(messages) >= self.batching_threshold:
                break
            try:
                x = msg_queue.get(timeout=0.1)
                # logger.debug("Database manager receives a message {}".format(x))
            except queue.Empty:
                logger.debug("Database manager has not received any message.")
                break
            else:
                messages.append(x)
        return messages

    def close(self) -> None:
        logger.info("Database Manager cleanup initiated.")
        if not self.workflow_end and self.workflow_start_message:
            logger.info("Logging workflow end info to database due to abnormal exit")
            time_completed = datetime.datetime.now()
            msg = {'time_completed': time_completed,
                   'workflow_duration': (time_completed - self.workflow_start_message['time_began']).total_seconds()}
            self.workflow_start_message.update(msg)
            self._update(table=WORKFLOW,
                         columns=['run_id', 'time_completed',
                                  'workflow_duration'],
                         messages=[self.workflow_start_message])
        self.batching_interval = float('inf')
        self.batching_threshold = float('inf')
        self._kill_event.set()


@wrap_with_logs(target="database_manager")
def dbm_starter(exception_q: "queue.Queue[Tuple[str, str]]",
                priority_msgs: "queue.Queue[TaggedMonitoringMessage]",
                node_msgs: "queue.Queue[MonitoringMessage]",
                block_msgs: "queue.Queue[MonitoringMessage]",
                resource_msgs: "queue.Queue[MonitoringMessage]",
                db_url: str,
                logdir: str,
                logging_level: int) -> None:
    """Start the database manager process

    The DFK should start this function. The args, kwargs match that of the monitoring config

    """
    setproctitle("parsl: monitoring database")

    try:
        dbm = DatabaseManager(db_url=db_url,
                              logdir=logdir,
                              logging_level=logging_level)
        logger.info("Starting dbm in dbm starter")
        dbm.start(priority_msgs, node_msgs, block_msgs, resource_msgs)
    except KeyboardInterrupt:
        logger.exception("KeyboardInterrupt signal caught")
        dbm.close()
        raise
    except Exception as e:
        logger.exception("dbm.start exception")
        exception_q.put(("DBM", str(e)))
        dbm.close()

    logger.info("End of dbm_starter")<|MERGE_RESOLUTION|>--- conflicted
+++ resolved
@@ -68,14 +68,8 @@
         self.session = Session()
 
     def _get_mapper(self, table_obj: Table) -> Mapper:
-<<<<<<< HEAD
-        all_mappers: Set[Mapper]
-        all_mappers = set()
-        for mapper_registry in mapperlib._all_registries():
-=======
         all_mappers: Set[Mapper] = set()
         for mapper_registry in mapperlib._all_registries():  # type: ignore
->>>>>>> 482be583
             all_mappers.update(mapper_registry.mappers)
         mapper_gen = (
             mapper for mapper in all_mappers
