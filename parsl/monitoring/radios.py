import logging
import os
import pickle
import socket
import uuid
from abc import ABCMeta, abstractmethod
from multiprocessing.queues import Queue
from typing import Optional

import zmq

from parsl.serialize import serialize

_db_manager_excepts: Optional[Exception]


logger = logging.getLogger(__name__)

# need to be careful about thread-safety here:
# there will be multiple radio instances writing
# to this, along with (eg in thread local case)
# potentially many result deliverers.
# in that latter case, should there be per-task-id
# segregation of who sends which results back? or
# do we just care about *anyone* can send the results
# back, first come first serve?

# There are potentials for duplicates here when the
# queue is split into two queues at fork time when
# it already has results, and then those two copies
# of the results are merged again at result send
# time. To fix that, probably de-duplication should
# happen at return time?
result_radio_queue = []


class MonitoringRadioSender(metaclass=ABCMeta):
    @abstractmethod
    def send(self, message: object) -> None:
        pass


class FilesystemRadioSender(MonitoringRadioSender):
    """A MonitoringRadioSender that sends messages over a shared filesystem.

    The messsage directory structure is based on maildir,
    https://en.wikipedia.org/wiki/Maildir

    The writer creates a message in tmp/ and then when it is fully
    written, moves it atomically into new/

    The reader ignores tmp/ and only reads and deletes messages from
    new/

    This avoids a race condition of reading partially written messages.

    This radio is likely to give higher shared filesystem load compared to
    the UDP radio, but should be much more reliable.
    """

    def __init__(self, *, monitoring_url: str, source_id: int, timeout: int = 10, run_dir: str):
        logger.info("filesystem based monitoring channel initializing")
        self.source_id = source_id
        self.base_path = f"{run_dir}/monitor-fs-radio/"
        self.tmp_path = f"{self.base_path}/tmp"
        self.new_path = f"{self.base_path}/new"

        os.makedirs(self.tmp_path, exist_ok=True)
        os.makedirs(self.new_path, exist_ok=True)

    def send(self, message: object) -> None:
        logger.info("Sending a monitoring message via filesystem")

        unique_id = str(uuid.uuid4())

        tmp_filename = f"{self.tmp_path}/{unique_id}"
        new_filename = f"{self.new_path}/{unique_id}"
        buffer = (message, "NA")

        # this will write the message out then atomically
        # move it into new/, so that a partially written
        # file will never be observed in new/
        with open(tmp_filename, "wb") as f:
            f.write(serialize(buffer))
        os.rename(tmp_filename, new_filename)


class HTEXRadioSender(MonitoringRadioSender):

    def __init__(self, monitoring_url: str, source_id: int, timeout: int = 10):
        """
        Parameters
        ----------

        monitoring_url : str
            URL of the form <scheme>://<IP>:<PORT>
        source_id : str
            String identifier of the source
        timeout : int
            timeout, default=10s
        """
        self.source_id = source_id
        logger.info("htex-based monitoring channel initialising")

    def send(self, message: object) -> None:
        """ Sends a message to the UDP receiver

        Parameter
        ---------

        message: object
            Arbitrary pickle-able object that is to be sent

        Returns:
            None
        """

        import parsl.executors.high_throughput.monitoring_info

        result_queue = parsl.executors.high_throughput.monitoring_info.result_queue

        # this message needs to go in the result queue tagged so that it is treated
        # i) as a monitoring message by the interchange, and then further more treated
        # as a RESOURCE_INFO message when received by monitoring (rather than a NODE_INFO
        # which is the implicit default for messages from the interchange)

        # for the interchange, the outer wrapper, this needs to be a dict:

        interchange_msg = {
            'type': 'monitoring',
            'payload': message
        }

        if result_queue:
            result_queue.put(pickle.dumps(interchange_msg))
        else:
            logger.error("result_queue is uninitialized - cannot put monitoring message")

        return


<<<<<<< HEAD
class ResultsRadio(MonitoringRadio):
    def __init__(self, monitoring_url: str, source_id: int, timeout: int = 10):
        pass

    def send(self, message: object) -> None:
        global result_radio_queue
        result_radio_queue.append(message)
        # raise RuntimeError(f"BENC: appended {message} to {result_radio_queue}")


class UDPRadio(MonitoringRadio):
=======
class UDPRadioSender(MonitoringRadioSender):
>>>>>>> 2067b407

    def __init__(self, monitoring_url: str, source_id: int, timeout: int = 10):
        """
        Parameters
        ----------

        monitoring_url : str
            URL of the form <scheme>://<IP>:<PORT>
        source_id : str
            String identifier of the source
        timeout : int
            timeout, default=10s
        """
        self.monitoring_url = monitoring_url
        self.sock_timeout = timeout
        self.source_id = source_id
        try:
            self.scheme, self.ip, port = (x.strip('/') for x in monitoring_url.split(':'))
            self.port = int(port)
        except Exception:
            raise Exception("Failed to parse monitoring url: {}".format(monitoring_url))

        self.sock = socket.socket(socket.AF_INET,
                                  socket.SOCK_DGRAM,
                                  socket.IPPROTO_UDP)  # UDP
        self.sock.settimeout(self.sock_timeout)

    def send(self, message: object) -> None:
        """ Sends a message to the UDP receiver

        Parameter
        ---------

        message: object
            Arbitrary pickle-able object that is to be sent

        Returns:
            None
        """
        try:
            buffer = pickle.dumps(message)
        except Exception:
            logging.exception("Exception during pickling", exc_info=True)
            return

        try:
            self.sock.sendto(buffer, (self.ip, self.port))
        except socket.timeout:
            logging.error("Could not send message within timeout limit")
            return
        return


class MultiprocessingQueueRadioSender(MonitoringRadioSender):
    """A monitoring radio which connects over a multiprocessing Queue.
    This radio is intended to be used on the submit side, where components
    in the submit process, or processes launched by multiprocessing, will have
    access to a Queue shared with the monitoring database code (bypassing the
    monitoring router).
    """
    def __init__(self, queue: Queue) -> None:
        self.queue = queue

    def send(self, message: object) -> None:
        self.queue.put((message, 0))


class ZMQRadioSender(MonitoringRadioSender):
    """A monitoring radio which connects over ZMQ. This radio is not
    thread-safe, because its use of ZMQ is not thread-safe.
    """

    def __init__(self, hub_address: str, hub_zmq_port: int) -> None:
        self._hub_channel = zmq.Context().socket(zmq.DEALER)
        self._hub_channel.set_hwm(0)
        self._hub_channel.connect(f"tcp://{hub_address}:{hub_zmq_port}")

    def send(self, message: object) -> None:
        self._hub_channel.send_pyobj(message)<|MERGE_RESOLUTION|>--- conflicted
+++ resolved
@@ -139,8 +139,7 @@
         return
 
 
-<<<<<<< HEAD
-class ResultsRadio(MonitoringRadio):
+class ResultsRadioSender(MonitoringRadioSender):
     def __init__(self, monitoring_url: str, source_id: int, timeout: int = 10):
         pass
 
@@ -150,10 +149,7 @@
         # raise RuntimeError(f"BENC: appended {message} to {result_radio_queue}")
 
 
-class UDPRadio(MonitoringRadio):
-=======
 class UDPRadioSender(MonitoringRadioSender):
->>>>>>> 2067b407
 
     def __init__(self, monitoring_url: str, source_id: int, timeout: int = 10):
         """
