import os
import socket
import pickle
import logging
import time
import typeguard
import datetime
import zmq

import queue
from parsl.multiprocessing import ForkProcess, SizedQueue
from multiprocessing import Process, Queue
from parsl.utils import RepresentationMixin
from parsl.process_loggers import wrap_with_logs

from parsl.monitoring.message_type import MessageType
from typing import Any, Callable, Dict, List, Optional, Union

_db_manager_excepts: Optional[Exception]

from typing import Optional, Tuple

try:
    from parsl.monitoring.db_manager import dbm_starter
except Exception as e:
    _db_manager_excepts = e
else:
    _db_manager_excepts = None

logger = logging.getLogger(__name__)


def start_file_logger(filename: str, name: str = 'monitoring', level: int = logging.DEBUG, format_string: Optional[str] = None) -> logging.Logger:
    """Add a stream log handler.

    Parameters
    ---------

    filename: string
        Name of the file to write logs to. Required.
    name: string
        Logger name.
    level: logging.LEVEL
        Set the logging level. Default=logging.DEBUG
        - format_string (string): Set the format string
    format_string: string
        Format string to use.

    Returns
    -------
        None.
    """
    if format_string is None:
        format_string = "%(asctime)s.%(msecs)03d %(name)s:%(lineno)d [%(levelname)s]  %(message)s"

    logger = logging.getLogger(name)
    logger.setLevel(level)
    handler = logging.FileHandler(filename)
    handler.setLevel(level)
    formatter = logging.Formatter(format_string, datefmt='%Y-%m-%d %H:%M:%S')
    handler.setFormatter(formatter)
    logger.addHandler(handler)
    return logger


class UDPRadio:

    def __init__(self, monitoring_url: str, source_id: int, timeout: int = 10):
        """
        Parameters
        ----------

        monitoring_url : str
            URL of the form <scheme>://<IP>:<PORT>
        source_id : str
            String identifier of the source
        timeout : int
            timeout, default=10s
        """

        self.monitoring_url = monitoring_url
        self.sock_timeout = timeout
        self.source_id = source_id
        try:
            self.scheme, self.ip, port = (x.strip('/') for x in monitoring_url.split(':'))
            self.port = int(port)
        except Exception:
            raise Exception("Failed to parse monitoring url: {}".format(monitoring_url))

        self.sock = socket.socket(socket.AF_INET,
                                  socket.SOCK_DGRAM,
                                  socket.IPPROTO_UDP)  # UDP
        self.sock.settimeout(self.sock_timeout)

    def send(self, message: object) -> None:
        """ Sends a message to the UDP receiver

        Parameter
        ---------

        message: object
            Arbitrary pickle-able object that is to be sent

        Returns:
            None
        """
        try:
            buffer = pickle.dumps((self.source_id,   # Identifier for manager
                                   int(time.time()),  # epoch timestamp
                                   message))
        except Exception:
            logging.exception("Exception during pickling", exc_info=True)
            return

        try:
            self.sock.sendto(buffer, (self.ip, self.port))
        except socket.timeout:
            logging.error("Could not send message within timeout limit")
            return
        return


@typeguard.typechecked
class MonitoringHub(RepresentationMixin):
    def __init__(self,
                 hub_address: str,
                 hub_port: Optional[int] = None,
                 hub_port_range: Tuple[int, int] = (55050, 56000),

                 client_address: str = "127.0.0.1",
                 client_port_range: Tuple[int, int] = (55000, 56000),

                 workflow_name: Optional[str] = None,
                 workflow_version: Optional[str] = None,
                 logging_endpoint: str = 'sqlite:///monitoring.db',
                 logdir: Optional[str] = None,
                 monitoring_debug: bool = False,
                 resource_monitoring_enabled: bool = True,
                 resource_monitoring_interval: float = 30):  # in seconds
        """
        Parameters
        ----------
        hub_address : str
             The ip address at which the workers will be able to reach the Hub.
        hub_port : int
             The specific port at which workers will be able to reach the Hub via UDP. Default: None
        hub_port_range : tuple(int, int)
             The MonitoringHub picks ports at random from the range which will be used by Hub.
             This is overridden when the hub_port option is set. Default: (55050, 56000)
        client_address : str
             The ip address at which the dfk will be able to reach Hub. Default: "127.0.0.1"
        client_port_range : tuple(int, int)
             The MonitoringHub picks ports at random from the range which will be used by Hub.
             Default: (55000, 56000)
        workflow_name : str
             The name for the workflow. Default to the name of the parsl script
        workflow_version : str
             The version of the workflow. Default to the beginning datetime of the parsl script
        logging_endpoint : str
             The database connection url for monitoring to log the information.
             These URLs follow RFC-1738, and can include username, password, hostname, database name.
             Default: 'sqlite:///monitoring.db'
        logdir : str
             Parsl log directory paths. Logs and temp files go here. Default: '.'
        monitoring_debug : Bool
             Enable monitoring debug logging. Default: False
        resource_monitoring_enabled : boolean
             Set this field to True to enable logging the info of resource usage of each task. Default: True
        resource_monitoring_interval : float
             The time interval, in seconds, at which the monitoring records the resource usage of each task. Default: 30 seconds
        """

        self.logger = logger

        # Any is used to disable typechecking on uses of _dfk_channel,
        # because it is used in the code as if it points to a channel, but
        # the static type is that it can also be None. The code relies on
        # .start() being called and initialising this to a real channel.
        self._dfk_channel = None  # type: Any

        if _db_manager_excepts:
            raise(_db_manager_excepts)

        self.client_address = client_address
        self.client_port_range = client_port_range

        self.hub_address = hub_address
        self.hub_port = hub_port
        self.hub_port_range = hub_port_range

        self.logging_endpoint = logging_endpoint
        self.logdir = logdir
        self.monitoring_debug = monitoring_debug

        self.workflow_name = workflow_name
        self.workflow_version = workflow_version

        self.resource_monitoring_enabled = resource_monitoring_enabled
        self.resource_monitoring_interval = resource_monitoring_interval

    def start(self, run_id: str) -> int:

        if self.logdir is None:
            self.logdir = "."

        os.makedirs(self.logdir, exist_ok=True)

        # Initialize the ZMQ pipe to the Parsl Client
        self.logger.info("Monitoring Hub initialized")

        self.logger.debug("Initializing ZMQ Pipes to client")
        self.monitoring_hub_active = True
        self.dfk_channel_timeout = 10000  # in milliseconds
        self._context = zmq.Context()
        self._dfk_channel = self._context.socket(zmq.DEALER)
        self._dfk_channel.setsockopt(zmq.SNDTIMEO, self.dfk_channel_timeout)
        self._dfk_channel.set_hwm(0)
        self.dfk_port = self._dfk_channel.bind_to_random_port("tcp://{}".format(self.client_address),
                                                              min_port=self.client_port_range[0],
                                                              max_port=self.client_port_range[1])

<<<<<<< HEAD
        comm_q = SizedQueue(maxsize=10)  # type: Queue[Union[Tuple[int, int], str]]
        self.exception_q = SizedQueue(maxsize=10)  # type: Queue[Tuple[str, str]]
        self.priority_msgs = SizedQueue()  # type: Queue[Tuple[Any, int]]
        self.resource_msgs = SizedQueue()  # type: Queue[Tuple[Any, Any]]
        self.node_msgs = SizedQueue()  # type: Queue[Tuple[Any, int]]
        self.block_msgs = SizedQueue()  # type: Queue[Tuple[Any, Any]]
=======
        comm_q = Queue(maxsize=10)  # type: Queue[Union[Tuple[int, int], str]]
        self.exception_q = Queue(maxsize=10)  # type: Queue[Tuple[str, str]]
        self.priority_msgs = Queue()  # type: Queue[Tuple[Any, int]]
        self.resource_msgs = Queue()  # type: Queue[Tuple[Dict[str, Any], Any]]
        self.node_msgs = Queue()  # type: Queue[Tuple[Tuple[MessageType, Dict[str, Any]], int]]
        self.block_msgs = Queue()  # type:  Queue[Tuple[Tuple[MessageType, Dict[str, Any]], Any]]
>>>>>>> d6ba94c3

        self.router_proc = ForkProcess(target=router_starter,
                                   args=(comm_q, self.exception_q, self.priority_msgs, self.node_msgs, self.block_msgs, self.resource_msgs),
                                   kwargs={"hub_address": self.hub_address,
                                           "hub_port": self.hub_port,
                                           "hub_port_range": self.hub_port_range,
                                           "client_address": self.client_address,
                                           "client_port": self.dfk_port,
                                           "logdir": self.logdir,
                                           "logging_level": logging.DEBUG if self.monitoring_debug else logging.INFO,
                                           "run_id": run_id
                                   },
                                   name="Monitoring-Router-Process",
                                   daemon=True,
        )
        self.router_proc.start()

        self.dbm_proc = ForkProcess(target=dbm_starter,
                                args=(self.exception_q, self.priority_msgs, self.node_msgs, self.block_msgs, self.resource_msgs,),
                                kwargs={"logdir": self.logdir,
                                        "logging_level": logging.DEBUG if self.monitoring_debug else logging.INFO,
                                        "db_url": self.logging_endpoint,
                                  },
                                name="Monitoring-DBM-Process",
                                daemon=True,
        )
        self.dbm_proc.start()
        self.logger.info("Started the Hub process {} and DBM process {}".format(self.router_proc.pid, self.dbm_proc.pid))

        try:
            comm_q_result = comm_q.get(block=True, timeout=120)
        except queue.Empty:
            self.logger.error("Hub has not completed initialization in 120s. Aborting")
            raise Exception("Hub failed to start")

        if isinstance(comm_q_result, str):
            self.logger.error(f"MonitoringRouter sent an error message: {comm_q_result}")
            raise RuntimeError(f"MonitoringRouter failed to start: {comm_q_result}")

        udp_dish_port, ic_port = comm_q_result

        self.monitoring_hub_url = "udp://{}:{}".format(self.hub_address, udp_dish_port)
        return ic_port

    # TODO: tighten the Any message format
    def send(self, mtype: MessageType, message: Any) -> None:
        self.logger.debug("Sending message {}, {}".format(mtype, message))
        try:
            self._dfk_channel.send_pyobj((mtype, message))
        except zmq.Again:
            self.logger.exception(
                "The monitoring message sent from DFK to Hub timed-out after {}ms".format(self.dfk_channel_timeout))

    def close(self) -> None:
        if self.logger:
            self.logger.info("Terminating Monitoring Hub")
        exception_msgs = []
        while True:
            try:
                exception_msgs.append(self.exception_q.get(block=False))
                self.logger.error("There was a queued exception (Either Hub or DBM process got exception much earlier?)")
            except queue.Empty:
                break
        if self._dfk_channel and self.monitoring_hub_active:
            self.monitoring_hub_active = False
            self._dfk_channel.close()
            if exception_msgs:
                for exception_msg in exception_msgs:
                    self.logger.error("{} process delivered an exception: {}. Terminating all monitoring processes immediately.".format(exception_msg[0],
                                      exception_msg[1]))
                self.router_proc.terminate()
                self.dbm_proc.terminate()
            self.logger.info("Waiting for Hub to receive all messages and terminate")
            self.router_proc.join()
            self.logger.debug("Finished waiting for Hub termination")
            if len(exception_msgs) == 0:
                self.priority_msgs.put(("STOP", 0))
            self.dbm_proc.join()
            self.logger.debug("Finished waiting for DBM termination")

    @staticmethod
    def monitor_wrapper(f: Any,
                        try_id: int,
                        task_id: int,
                        monitoring_hub_url: str,
                        run_id: str,
                        logging_level: int,
                        sleep_dur: float,
                        monitor_resources: bool) -> Callable:
        """ Internal
        Wrap the Parsl app with a function that will call the monitor function and point it at the correct pid when the task begins.
        """
        def wrapped(*args: List[Any], **kwargs: Dict[str, Any]) -> Any:
            # Send first message to monitoring router
            send_first_message(try_id,
                               task_id,
                               monitoring_hub_url,
                               run_id)

            p: Optional[Process]
            if monitor_resources:
                # create the monitor process and start
                pp = ForkProcess(target=monitor,
                            args=(os.getpid(),
                                  try_id,
                                  task_id,
                                  monitoring_hub_url,
                                  run_id,
                                  logging_level,
                                  sleep_dur),
                            name="Monitor-Wrapper-{}".format(task_id))
                pp.start()
                p = pp   # awkwardness because ForkProcess is not directly a constructor and type-checking is expecting it to return type of p (which is Optional) otherwise
            else:
                p = None

            try:
                return f(*args, **kwargs)
            finally:
                # There's a chance of zombification if the workers are killed by some signals
                if p:
                    p.terminate()
                    p.join()
        return wrapped


class MonitoringRouter:

    def __init__(self,
                 *,
                 hub_address: str,
                 hub_port: Optional[int] = None,
                 hub_port_range: Tuple[int, int] = (55050, 56000),

                 client_address: str = "127.0.0.1",
                 client_port: Optional[Tuple[int, int]] = None,

                 monitoring_hub_address: str = "127.0.0.1",
                 logdir: str = ".",
                 run_id: str,
                 logging_level: int = logging.INFO,
                 atexit_timeout: int = 3    # in seconds
                ):
        """ Initializes a monitoring configuration class.

        Parameters
        ----------
        hub_address : str
             The ip address at which the workers will be able to reach the Hub.
        hub_port : int
             The specific port at which workers will be able to reach the Hub via UDP. Default: None
        hub_port_range : tuple(int, int)
             The MonitoringHub picks ports at random from the range which will be used by Hub.
             This is overridden when the hub_port option is set. Default: (55050, 56000)
        client_address : str
             The ip address at which the dfk will be able to reach Hub. Default: "127.0.0.1"
        client_port : tuple(int, int)
             The port at which the dfk will be able to reach Hub. Default: None
        logdir : str
             Parsl log directory paths. Logs and temp files go here. Default: '.'
        logging_level : int
             Logging level as defined in the logging module. Default: logging.INFO
        atexit_timeout : float, optional
            The amount of time in seconds to terminate the hub without receiving any messages, after the last dfk workflow message is received.

        """
        os.makedirs(logdir, exist_ok=True)
        self.logger = start_file_logger("{}/monitoring_router.log".format(logdir),
                                        name="monitoring_router",
                                        level=logging_level)
        self.logger.debug("Monitoring router starting")

        self.hub_address = hub_address
        self.atexit_timeout = atexit_timeout
        self.run_id = run_id

        self.loop_freq = 10.0  # milliseconds

        # Initialize the UDP socket
        self.sock = socket.socket(socket.AF_INET,
                                  socket.SOCK_DGRAM,
                                  socket.IPPROTO_UDP)

        # We are trying to bind to all interfaces with 0.0.0.0
        if not hub_port:
            self.sock.bind(('0.0.0.0', 0))
            self.hub_port = self.sock.getsockname()[1]
        else:
            self.hub_port = hub_port
            self.sock.bind(('0.0.0.0', self.hub_port))
        self.sock.settimeout(self.loop_freq / 1000)
        self.logger.info("Initialized the UDP socket on 0.0.0.0:{}".format(self.hub_port))

        self._context = zmq.Context()
        self.dfk_channel = self._context.socket(zmq.DEALER)
        self.dfk_channel.setsockopt(zmq.LINGER, 0)
        self.dfk_channel.set_hwm(0)
        self.dfk_channel.RCVTIMEO = int(self.loop_freq)  # in milliseconds
        self.dfk_channel.connect("tcp://{}:{}".format(client_address, client_port))

        self.ic_channel = self._context.socket(zmq.DEALER)
        self.ic_channel.setsockopt(zmq.LINGER, 0)
        self.ic_channel.set_hwm(0)
        self.ic_channel.RCVTIMEO = int(self.loop_freq)  # in milliseconds
        self.logger.debug("hub_address: {}. hub_port_range {}".format(hub_address, hub_port_range))
        self.ic_port = self.ic_channel.bind_to_random_port("tcp://*",
                                                           min_port=hub_port_range[0],
                                                           max_port=hub_port_range[1])

    def start(self,
              priority_msgs: "queue.Queue[Tuple[Tuple[MessageType, Dict[str, Any]], int]]",
              node_msgs: "queue.Queue[Tuple[Tuple[MessageType, Dict[str, Any]], int]]",
              block_msgs: "queue.Queue[Tuple[Tuple[MessageType, Dict[str, Any]], int]]",
              resource_msgs: "queue.Queue[Tuple[Dict[str, Any], Any]]") -> None:
        try:
            while True:
                try:
                    data, addr = self.sock.recvfrom(2048)
                    msg = pickle.loads(data)
                    self.logger.debug("Got UDP Message from {}: {}".format(addr, msg))
                    resource_msgs.put((msg, addr))
                except socket.timeout:
                    pass

                try:
                    msg = self.dfk_channel.recv_pyobj()
                    self.logger.debug("Got ZMQ Message from DFK: {}".format(msg))
                    if msg[0] == MessageType.BLOCK_INFO:
                        block_msgs.put((msg, 0))
                    else:
                        priority_msgs.put((msg, 0))
                    if msg[0] == MessageType.WORKFLOW_INFO and 'python_version' not in msg[1]:
                        break
                except zmq.Again:
                    pass
                except Exception:
                    # This will catch malformed messages. What happens if the
                    # dfk_channel is broken in such a way that it always raises
                    # an exception? Looping on this would maybe be the wrong
                    # thing to do.
                    self.logger.warning("Failure processing a DFK ZMQ message", exc_info=True)

                try:
                    msg = self.ic_channel.recv_pyobj()
                    self.logger.debug("Got ZMQ Message from interchange: {}".format(msg))

                    assert msg[0] == MessageType.NODE_INFO \
                        or msg[0] == MessageType.BLOCK_INFO, \
                        "IC Channel expects only NODE_INFO or BLOCK_INFO and cannot dispatch other message types"

                    if msg[0] == MessageType.NODE_INFO:
                        msg[2]['last_heartbeat'] = datetime.datetime.fromtimestamp(msg[2]['last_heartbeat'])
                        msg[2]['run_id'] = self.run_id
                        msg[2]['timestamp'] = msg[1]

                        # ((tag, dict), addr)
                        node_msg = ((msg[0], msg[2]), 0)
                        node_msgs.put(node_msg)
                    elif msg[0] == MessageType.BLOCK_INFO:
                        block_msgs.put((msg, 0))
                    else:
                        self.logger.error(f"Discarding message from interchange with unknown type {msg[0].value}")
                except zmq.Again:
                    pass

            self.logger.info("Monitoring router draining")
            last_msg_received_time = time.time()
            while time.time() - last_msg_received_time < self.atexit_timeout:
                try:
                    data, addr = self.sock.recvfrom(2048)
                    msg = pickle.loads(data)
                    self.logger.debug("Got UDP Message from {}: {}".format(addr, msg))
                    resource_msgs.put((msg, addr))
                    last_msg_received_time = time.time()
                except socket.timeout:
                    pass

            self.logger.info("Monitoring router finishing normally")
        finally:
            self.logger.info("Monitoring router finished")


@wrap_with_logs
def router_starter(comm_q: "queue.Queue[Union[Tuple[int, int], str]]",
                   exception_q: "queue.Queue[Tuple[str, str]]",
                   priority_msgs: "queue.Queue[Tuple[Tuple[MessageType, Dict[str, Any]], int]]",
                   node_msgs: "queue.Queue[Tuple[Tuple[MessageType, Dict[str, Any]], int]]",
                   block_msgs: "queue.Queue[Tuple[Tuple[MessageType, Dict[str, Any]], int]]",
                   resource_msgs: "queue.Queue[Tuple[Dict[str, Any], str]]",

                   hub_address: str,
                   hub_port: Optional[int],
                   hub_port_range: Tuple[int, int],

                   client_address: str,
                   client_port: Optional[Tuple[int, int]],

                   logdir: str,
                   logging_level: int,
                   run_id: str) -> None:

    try:
        router = MonitoringRouter(hub_address=hub_address,
                                  hub_port=hub_port,
                                  hub_port_range=hub_port_range,
                                  client_address=client_address,
                                  client_port=client_port,
                                  logdir=logdir,
                                  logging_level=logging_level,
                                  run_id=run_id)
    except Exception as e:
        logger.error("MonitoringRouter construction failed.", exc_info=True)
        comm_q.put(f"Monitoring router construction failed: {e}")
    else:
        comm_q.put((router.hub_port, router.ic_port))

    router.logger.info("Starting MonitoringRouter in router_starter")
    try:
        router.start(priority_msgs, node_msgs, block_msgs, resource_msgs)
    except Exception as e:
        router.logger.exception("router.start exception")
        exception_q.put(('Hub', str(e)))

    router.logger.info("End of router_starter")


@wrap_with_logs
def send_first_message(try_id: int,
                       task_id: int,
                       monitoring_hub_url: str,
                       run_id: str) -> None:
    import platform
    import os

    radio = UDPRadio(monitoring_hub_url,
                     source_id=task_id)

    msg = {'run_id': run_id,
           'try_id': try_id,
           'task_id': task_id,
           'hostname': platform.node(),
           'block_id': os.environ.get('PARSL_WORKER_BLOCK_ID'),
           'first_msg': True,
           'timestamp': datetime.datetime.now()
    }
    radio.send(msg)
    return


@wrap_with_logs
def monitor(pid: int,
            try_id: int,
            task_id: int,
            monitoring_hub_url: str,
            run_id: str,
            logging_level: int = logging.INFO,
            sleep_dur: float = 10) -> None:
    """Internal
    Monitors the Parsl task's resources by pointing psutil to the task's pid and watching it and its children.
    """
    import logging
    import platform
    import psutil
    import time

    radio = UDPRadio(monitoring_hub_url,
                     source_id=task_id)

    format_string = "%(asctime)s.%(msecs)03d %(name)s:%(lineno)d [%(levelname)s]  %(message)s"
    logging.basicConfig(filename='{logbase}/monitor.{task_id}.{pid}.log'.format(
        logbase="/tmp", task_id=task_id, pid=pid), level=logging_level, format=format_string)

    logging.debug("start of monitor")

    # these values are simple to log. Other information is available in special formats such as memory below.
    simple = ["cpu_num", 'cpu_percent', 'create_time', 'cwd', 'exe', 'memory_percent', 'nice', 'name', 'num_threads', 'pid', 'ppid', 'status', 'username']
    # values that can be summed up to see total resources used by task process and its children
    summable_values = ['cpu_percent', 'memory_percent', 'num_threads']

    pm = psutil.Process(pid)
    pm.cpu_percent()

    children_user_time = {}  # type: Dict[int, float]
    children_system_time = {}  # type: Dict[int, float]
    total_children_user_time = 0.0
    total_children_system_time = 0.0
    while True:
        logging.debug("start of monitoring loop")
        try:
            d = {"psutil_process_" + str(k): v for k, v in pm.as_dict().items() if k in simple}
            d["run_id"] = run_id
            d["task_id"] = task_id
            d["try_id"] = try_id
            d['resource_monitoring_interval'] = sleep_dur
            d['hostname'] = platform.node()
            d['first_msg'] = False
            d['timestamp'] = datetime.datetime.now()

            logging.debug("getting children")
            children = pm.children(recursive=True)
            logging.debug("got children")

            d["psutil_cpu_count"] = psutil.cpu_count()
            d['psutil_process_memory_virtual'] = pm.memory_info().vms
            d['psutil_process_memory_resident'] = pm.memory_info().rss
            d['psutil_process_time_user'] = pm.cpu_times().user
            d['psutil_process_time_system'] = pm.cpu_times().system
            d['psutil_process_children_count'] = len(children)
            try:
                d['psutil_process_disk_write'] = pm.io_counters().write_bytes
                d['psutil_process_disk_read'] = pm.io_counters().read_bytes
            except Exception:
                # occasionally pid temp files that hold this information are unvailable to be read so set to zero
                logging.exception("Exception reading IO counters for main process. Recorded IO usage may be incomplete", exc_info=True)
                d['psutil_process_disk_write'] = 0
                d['psutil_process_disk_read'] = 0
            for child in children:
                for k, v in child.as_dict(attrs=summable_values).items():
                    d['psutil_process_' + str(k)] += v
                child_user_time = child.cpu_times().user
                child_system_time = child.cpu_times().system
                total_children_user_time += child_user_time - children_user_time.get(child.pid, 0)
                total_children_system_time += child_system_time - children_system_time.get(child.pid, 0)
                children_user_time[child.pid] = child_user_time
                children_system_time[child.pid] = child_system_time
                d['psutil_process_memory_virtual'] += child.memory_info().vms
                d['psutil_process_memory_resident'] += child.memory_info().rss
                try:
                    d['psutil_process_disk_write'] += child.io_counters().write_bytes
                    d['psutil_process_disk_read'] += child.io_counters().read_bytes
                except Exception:
                    # occassionally pid temp files that hold this information are unvailable to be read so add zero
                    logging.exception("Exception reading IO counters for child {k}. Recorded IO usage may be incomplete".format(k=k), exc_info=True)
                    d['psutil_process_disk_write'] += 0
                    d['psutil_process_disk_read'] += 0
            d['psutil_process_time_user'] += total_children_user_time
            d['psutil_process_time_system'] += total_children_system_time
            logging.debug("sending message")
            radio.send(d)
        except Exception:
            logging.exception("Exception getting the resource usage. Not sending usage to Hub", exc_info=True)

        logging.debug("sleeping")
        time.sleep(sleep_dur)<|MERGE_RESOLUTION|>--- conflicted
+++ resolved
@@ -219,21 +219,12 @@
                                                               min_port=self.client_port_range[0],
                                                               max_port=self.client_port_range[1])
 
-<<<<<<< HEAD
         comm_q = SizedQueue(maxsize=10)  # type: Queue[Union[Tuple[int, int], str]]
         self.exception_q = SizedQueue(maxsize=10)  # type: Queue[Tuple[str, str]]
         self.priority_msgs = SizedQueue()  # type: Queue[Tuple[Any, int]]
-        self.resource_msgs = SizedQueue()  # type: Queue[Tuple[Any, Any]]
-        self.node_msgs = SizedQueue()  # type: Queue[Tuple[Any, int]]
-        self.block_msgs = SizedQueue()  # type: Queue[Tuple[Any, Any]]
-=======
-        comm_q = Queue(maxsize=10)  # type: Queue[Union[Tuple[int, int], str]]
-        self.exception_q = Queue(maxsize=10)  # type: Queue[Tuple[str, str]]
-        self.priority_msgs = Queue()  # type: Queue[Tuple[Any, int]]
-        self.resource_msgs = Queue()  # type: Queue[Tuple[Dict[str, Any], Any]]
-        self.node_msgs = Queue()  # type: Queue[Tuple[Tuple[MessageType, Dict[str, Any]], int]]
-        self.block_msgs = Queue()  # type:  Queue[Tuple[Tuple[MessageType, Dict[str, Any]], Any]]
->>>>>>> d6ba94c3
+        self.resource_msgs = SizedQueue()  # type: Queue[Tuple[Dict[str, Any], Any]]
+        self.node_msgs = SizedQueue()  # type: Queue[Tuple[Tuple[MessageType, Dict[str, Any]], int]]
+        self.block_msgs = SizedQueue()  # type:  Queue[Tuple[Tuple[MessageType, Dict[str, Any]], Any]]
 
         self.router_proc = ForkProcess(target=router_starter,
                                    args=(comm_q, self.exception_q, self.priority_msgs, self.node_msgs, self.block_msgs, self.resource_msgs),
