import os
import socket
import pickle
import logging
import setproctitle
import time
import typeguard
import datetime
import zmq

import queue
<<<<<<< HEAD
from abc import ABCMeta, abstractmethod
=======
from parsl.multiprocessing import ForkProcess, SizedQueue
>>>>>>> 9a839729
from multiprocessing import Process, Queue
from parsl.utils import RepresentationMixin
from parsl.process_loggers import wrap_with_logs

from parsl.serialize import deserialize

# this is needed for htex hack to get at htex result queue
import parsl.executors.high_throughput.monitoring_info

from parsl.monitoring.message_type import MessageType
from typing import cast, Any, Callable, Dict, List, Optional, Union

from parsl.serialize import serialize

_db_manager_excepts: Optional[Exception]

from typing import Optional, Tuple

try:
    from parsl.monitoring.db_manager import dbm_starter
except Exception as e:
    _db_manager_excepts = e
else:
    _db_manager_excepts = None

logger = logging.getLogger(__name__)


def start_file_logger(filename: str, name: str = 'monitoring', level: int = logging.DEBUG, format_string: Optional[str] = None) -> logging.Logger:
    """Add a stream log handler.

    Parameters
    ---------

    filename: string
        Name of the file to write logs to. Required.
    name: string
        Logger name.
    level: logging.LEVEL
        Set the logging level. Default=logging.DEBUG
        - format_string (string): Set the format string
    format_string: string
        Format string to use.

    Returns
    -------
        None.
    """
    if format_string is None:
        format_string = "%(asctime)s.%(msecs)03d %(name)s:%(lineno)d [%(levelname)s]  %(message)s"

    logger = logging.getLogger(name)
    logger.setLevel(level)
    handler = logging.FileHandler(filename)
    handler.setLevel(level)
    formatter = logging.Formatter(format_string, datefmt='%Y-%m-%d %H:%M:%S')
    handler.setFormatter(formatter)
    logger.addHandler(handler)
    return logger


class MonitoringRadio(metaclass=ABCMeta):
    @abstractmethod
    def send(self, message: object) -> None:
        pass


class FilesystemRadio(MonitoringRadio):
    def __init__(self, *, monitoring_hub_url: str, source_id: int, timeout: int = 10, run_dir: str):
        logger.info("filesystem based monitoring channel initializing")
        self.source_id = source_id
        self.id_counter = 0
        self.radio_uid = f"host-{socket.gethostname()}-pid-{os.getpid()}-radio-{id(self)}"
        self.base_path = f"{run_dir}/monitor-fs-radio/"

    def send(self, message: object) -> None:
        logger.info("Sending a monitoring message via filesystem")

        tmp_path = f"{self.base_path}/tmp"
        new_path = f"{self.base_path}/new"

        # this should be randomised by things like worker ID, process ID, whatever
        # because there will in general be many FilesystemRadio objects sharing the
        # same space (even from the same process). id(self) used here will
        # disambiguate in one process at one instant, but not between
        # other things: eg different hosts, different processes, same process different non-overlapping instantiations
        unique_id = f"msg-{self.radio_uid}-{self.id_counter}"

        self.id_counter = self.id_counter + 1

        # TODO: use path operators not string interpolation
        tmp_filename = f"{tmp_path}/{unique_id}"
        new_filename = f"{new_path}/{unique_id}"
        buffer = ((MessageType.RESOURCE_INFO, (self.source_id,   # Identifier for manager
                   int(time.time()),  # epoch timestamp
                   message)), "NA")

        # this will write the message out then atomically
        # move it into new/, so that a partially written
        # file will never be observed in new/
        with open(tmp_filename, "wb") as f:
            f.write(serialize(buffer))
        os.rename(tmp_filename, new_filename)


class HTEXRadio(MonitoringRadio):

    def __init__(self, monitoring_url: str, source_id: int, timeout: int = 10):
        """
        Parameters
        ----------

        monitoring_url : str
            URL of the form <scheme>://<IP>:<PORT>
        source_id : str
            String identifier of the source
        timeout : int
            timeout, default=10s
        """
        self.source_id = source_id
        logger.info("htex-based monitoring channel initialising")

    def send(self, message: object) -> None:
        """ Sends a message to the UDP receiver

        Parameter
        ---------

        message: object
            Arbitrary pickle-able object that is to be sent

        Returns:
            None
        """
        # TODO: this message needs to look like the other messages that the interchange will send...
        #            hub_channel.send_pyobj((MessageType.NODE_INFO,
        #                            datetime.datetime.now(),
        #                            self._ready_manager_queue[manager]))

        # not serialising here because it looks like python objects can go through mp queues without explicit pickling?
        try:
            buffer = (MessageType.RESOURCE_INFO, (self.source_id,   # Identifier for manager
                      int(time.time()),  # epoch timestamp
                      message))
        except Exception:
            logging.exception("Exception during pickling", exc_info=True)
            return

        result_queue = parsl.executors.high_throughput.monitoring_info.result_queue

        # this message needs to go in the result queue tagged so that it is treated
        # i) as a monitoring message by the interchange, and then further more treated
        # as a RESOURCE_INFO message when received by monitoring (rather than a NODE_INFO
        # which is the implicit default for messages from the interchange)

        # for the interchange, the outer wrapper, this needs to be a dict:

        interchange_msg = {
            'type': 'monitoring',
            'payload': buffer
        }

        if result_queue:
            result_queue.put(pickle.dumps(interchange_msg))
        else:
            logger.error("result_queue is uninitialized - cannot put monitoring message")

        return


class UDPRadio(MonitoringRadio):

    def __init__(self, monitoring_url: str, source_id: int, timeout: int = 10):
        """
        Parameters
        ----------

        monitoring_url : str
            URL of the form <scheme>://<IP>:<PORT>
        source_id : str
            String identifier of the source
        timeout : int
            timeout, default=10s
        """
        self.monitoring_url = monitoring_url
        self.sock_timeout = timeout
        self.source_id = source_id
        try:
            self.scheme, self.ip, port = (x.strip('/') for x in monitoring_url.split(':'))
            self.port = int(port)
        except Exception:
            raise Exception("Failed to parse monitoring url: {}".format(monitoring_url))

        self.sock = socket.socket(socket.AF_INET,
                                  socket.SOCK_DGRAM,
                                  socket.IPPROTO_UDP)  # UDP
        self.sock.settimeout(self.sock_timeout)

    def send(self, message: object) -> None:
        """ Sends a message to the UDP receiver

        Parameter
        ---------

        message: object
            Arbitrary pickle-able object that is to be sent

        Returns:
            None
        """
        try:
            buffer = pickle.dumps((self.source_id,   # Identifier for manager
                                   int(time.time()),  # epoch timestamp
                                   message))
        except Exception:
            logging.exception("Exception during pickling", exc_info=True)
            return

        try:
            self.sock.sendto(buffer, (self.ip, self.port))
        except socket.timeout:
            logging.error("Could not send message within timeout limit")
            return
        return


@typeguard.typechecked
class MonitoringHub(RepresentationMixin):
    def __init__(self,
                 hub_address: str,
                 hub_port: Optional[int] = None,
                 hub_port_range: Tuple[int, int] = (55050, 56000),

                 client_address: str = "127.0.0.1",
                 client_port_range: Tuple[int, int] = (55000, 56000),

                 workflow_name: Optional[str] = None,
                 workflow_version: Optional[str] = None,
                 logging_endpoint: str = 'sqlite:///monitoring.db',
                 logdir: Optional[str] = None,
                 monitoring_debug: bool = False,
                 resource_monitoring_enabled: bool = True,
                 resource_monitoring_interval: float = 30):  # in seconds
        """
        Parameters
        ----------
        hub_address : str
             The ip address at which the workers will be able to reach the Hub.
        hub_port : int
             The specific port at which workers will be able to reach the Hub via UDP. Default: None
        hub_port_range : tuple(int, int)
             The MonitoringHub picks ports at random from the range which will be used by Hub.
             This is overridden when the hub_port option is set. Default: (55050, 56000)
        client_address : str
             The ip address at which the dfk will be able to reach Hub. Default: "127.0.0.1"
        client_port_range : tuple(int, int)
             The MonitoringHub picks ports at random from the range which will be used by Hub.
             Default: (55000, 56000)
        workflow_name : str
             The name for the workflow. Default to the name of the parsl script
        workflow_version : str
             The version of the workflow. Default to the beginning datetime of the parsl script
        logging_endpoint : str
             The database connection url for monitoring to log the information.
             These URLs follow RFC-1738, and can include username, password, hostname, database name.
             Default: 'sqlite:///monitoring.db'
        logdir : str
             Parsl log directory paths. Logs and temp files go here. Default: '.'
        monitoring_debug : Bool
             Enable monitoring debug logging. Default: False
        resource_monitoring_enabled : boolean
             Set this field to True to enable logging the info of resource usage of each task. Default: True
        resource_monitoring_interval : float
             The time interval, in seconds, at which the monitoring records the resource usage of each task. Default: 30 seconds
        """

        self.logger = logger

        # Any is used to disable typechecking on uses of _dfk_channel,
        # because it is used in the code as if it points to a channel, but
        # the static type is that it can also be None. The code relies on
        # .start() being called and initialising this to a real channel.
        self._dfk_channel = None  # type: Any

        if _db_manager_excepts:
            raise(_db_manager_excepts)

        self.client_address = client_address
        self.client_port_range = client_port_range

        self.hub_address = hub_address
        self.hub_port = hub_port
        self.hub_port_range = hub_port_range

        self.logging_endpoint = logging_endpoint
        self.logdir = logdir
        self.monitoring_debug = monitoring_debug

        self.workflow_name = workflow_name
        self.workflow_version = workflow_version

        self.resource_monitoring_enabled = resource_monitoring_enabled
        self.resource_monitoring_interval = resource_monitoring_interval

    def start(self, run_id: str, run_dir: str) -> int:

        if self.logdir is None:
            self.logdir = "."

        os.makedirs(self.logdir, exist_ok=True)

        # Initialize the ZMQ pipe to the Parsl Client

        self.logger.debug("Initializing ZMQ Pipes to client")
        self.monitoring_hub_active = True
<<<<<<< HEAD
        comm_q = Queue(maxsize=10)  # type: Queue[Union[Tuple[int, int], str]]
        self.exception_q = Queue(maxsize=10)  # type: Queue[Tuple[str, str]]
        self.priority_msgs = Queue()  # type: Queue[Tuple[Any, int]]
        self.resource_msgs = Queue()  # type: Queue[Tuple[Tuple[MessageType, Dict[str, Any]], Any]]
        self.node_msgs = Queue()  # type: Queue[Tuple[Tuple[MessageType, Dict[str, Any]], int]]
        self.block_msgs = Queue()  # type:  Queue[Tuple[Tuple[MessageType, Dict[str, Any]], Any]]

        self.router_proc = Process(target=router_starter,
                                   args=(comm_q, self.exception_q, self.priority_msgs, self.node_msgs, self.block_msgs, self.resource_msgs),
                                   kwargs={"hub_address": self.hub_address,
                                           "hub_port": self.hub_port,
                                           "hub_port_range": self.hub_port_range,
                                           "logdir": self.logdir,
                                           "logging_level": logging.DEBUG if self.monitoring_debug else logging.INFO,
                                           "run_id": run_id
                                   },
                                   name="Monitoring-Router-Process",
                                   daemon=True,
=======
        self.dfk_channel_timeout = 10000  # in milliseconds
        self._context = zmq.Context()
        self._dfk_channel = self._context.socket(zmq.DEALER)
        self._dfk_channel.setsockopt(zmq.SNDTIMEO, self.dfk_channel_timeout)
        self._dfk_channel.set_hwm(0)
        self.dfk_port = self._dfk_channel.bind_to_random_port("tcp://{}".format(self.client_address),
                                                              min_port=self.client_port_range[0],
                                                              max_port=self.client_port_range[1])

        comm_q = SizedQueue(maxsize=10)  # type: Queue[Union[Tuple[int, int], str]]
        self.exception_q = SizedQueue(maxsize=10)  # type: Queue[Tuple[str, str]]
        self.priority_msgs = SizedQueue()  # type: Queue[Tuple[Any, int]]
        self.resource_msgs = SizedQueue()  # type: Queue[Tuple[Dict[str, Any], Any]]
        self.node_msgs = SizedQueue()  # type: Queue[Tuple[Tuple[MessageType, Dict[str, Any]], int]]
        self.block_msgs = SizedQueue()  # type:  Queue[Tuple[Tuple[MessageType, Dict[str, Any]], Any]]

        self.router_proc = ForkProcess(target=router_starter,
                                       args=(comm_q, self.exception_q, self.priority_msgs, self.node_msgs, self.block_msgs, self.resource_msgs),
                                       kwargs={"hub_address": self.hub_address,
                                               "hub_port": self.hub_port,
                                               "hub_port_range": self.hub_port_range,
                                               "client_address": self.client_address,
                                               "client_port": self.dfk_port,
                                               "logdir": self.logdir,
                                               "logging_level": logging.DEBUG if self.monitoring_debug else logging.INFO,
                                               "run_id": run_id
                                       },
                                       name="Monitoring-Router-Process",
                                       daemon=True,
>>>>>>> 9a839729
        )
        self.router_proc.start()

        self.dbm_proc = ForkProcess(target=dbm_starter,
                                    args=(self.exception_q, self.priority_msgs, self.node_msgs, self.block_msgs, self.resource_msgs,),
                                    kwargs={"logdir": self.logdir,
                                            "logging_level": logging.DEBUG if self.monitoring_debug else logging.INFO,
                                            "db_url": self.logging_endpoint,
                                    },
                                    name="Monitoring-DBM-Process",
                                    daemon=True,
        )
        self.dbm_proc.start()
        self.logger.info("Started the Hub process {} and DBM process {}".format(self.router_proc.pid, self.dbm_proc.pid))

        self.filesystem_proc = Process(target=filesystem_receiver,
                                       args=(self.logdir, self.resource_msgs, run_dir),
                                       name="Monitoring-Filesystem-Process",
                                       daemon=True)
        self.filesystem_proc.start()
        self.logger.info(f"Started filesystem radio receiver process {self.filesystem_proc.pid}")

        try:
            comm_q_result = comm_q.get(block=True, timeout=120)
        except queue.Empty:
            self.logger.error("Hub has not completed initialization in 120s. Aborting")
            raise Exception("Hub failed to start")

        if isinstance(comm_q_result, str):
            self.logger.error(f"MonitoringRouter sent an error message: {comm_q_result}")
            raise RuntimeError(f"MonitoringRouter failed to start: {comm_q_result}")

        udp_port, ic_port = comm_q_result

        self.monitoring_hub_url = "udp://{}:{}".format(self.hub_address, udp_port)

        context = zmq.Context()
        self.dfk_channel_timeout = 10000  # in milliseconds
        self._dfk_channel = context.socket(zmq.DEALER)
        self._dfk_channel.setsockopt(zmq.LINGER, 0)
        self._dfk_channel.set_hwm(0)
        self._dfk_channel.setsockopt(zmq.SNDTIMEO, self.dfk_channel_timeout)
        self._dfk_channel.connect("tcp://{}:{}".format(self.hub_address, ic_port))

        self.logger.info("Monitoring Hub initialized")

        return ic_port

    # TODO: tighten the Any message format
    def send(self, mtype: MessageType, message: Any) -> None:
        self.logger.debug("Sending message {}, {}".format(mtype, message))
        try:
            self._dfk_channel.send_pyobj((mtype, message))
        except zmq.Again:
            self.logger.exception(
                "The monitoring message sent from DFK to Hub timed-out after {}ms".format(self.dfk_channel_timeout))
        else:
            self.logger.debug("Sent message {}, {}".format(mtype, message))

    def close(self) -> None:
        if self.logger:
            self.logger.info("Terminating Monitoring Hub")
        exception_msgs = []
        while True:
            try:
                exception_msgs.append(self.exception_q.get(block=False))
                self.logger.error("There was a queued exception (Either Hub or DBM process got exception much earlier?)")
            except queue.Empty:
                break
        if self._dfk_channel and self.monitoring_hub_active:
            self.monitoring_hub_active = False
            self._dfk_channel.close()
            if exception_msgs:
                for exception_msg in exception_msgs:
                    self.logger.error("{} process delivered an exception: {}. Terminating all monitoring processes immediately.".format(exception_msg[0],
                                      exception_msg[1]))
                self.router_proc.terminate()
                self.dbm_proc.terminate()
                self.filesystem_proc.terminate()
            self.logger.info("Waiting for Hub to receive all messages and terminate")
            self.router_proc.join()
            self.logger.debug("Finished waiting for Hub termination")
            if len(exception_msgs) == 0:
                self.priority_msgs.put(("STOP", 0))
            self.dbm_proc.join()
            self.logger.debug("Finished waiting for DBM termination")

            # should this be message based? it probably doesn't need to be if
            # we believe we've received all messages
            self.logger.info("Terminating filesystem radio receiver process")
            self.filesystem_proc.terminate()
            self.filesystem_proc.join()

    @staticmethod
    def monitor_wrapper(f: Any,
                        try_id: int,
                        task_id: int,
                        monitoring_hub_url: str,
                        run_id: str,
                        logging_level: int,
                        sleep_dur: float,
                        radio_mode: str,
                        monitor_resources: bool,
                        run_dir: str) -> Callable:
        """ Internal
        Wrap the Parsl app with a function that will call the monitor function and point it at the correct pid when the task begins.
        """
        def wrapped(*args: List[Any], **kwargs: Dict[str, Any]) -> Any:
            logger.debug("wrapped: 1. start of wrapped")
            # Send first message to monitoring router
            send_first_message(try_id,
                               task_id,
                               monitoring_hub_url,
                               run_id,
                               radio_mode,
                               run_dir)
            logger.debug("wrapped: 2. sent first message")

            p: Optional[Process]
            if monitor_resources:
                # create the monitor process and start
<<<<<<< HEAD
                p: Optional[Process]
                p = Process(target=monitor,
                            args=(os.getpid(),
                                  try_id,
                                  task_id,
                                  monitoring_hub_url,
                                  run_id,
                                  radio_mode,
                                  logging_level,
                                  sleep_dur, run_dir),
                            name="Monitor-Wrapper-{}".format(task_id))
                logger.debug("wrapped: 3. created monitor process, pid {}".format(p.pid))
                p.start()
                logger.debug("wrapped: 4. started monitor process, pid {}".format(p.pid))
=======
                pp = ForkProcess(target=monitor,
                                 args=(os.getpid(),
                                       try_id,
                                       task_id,
                                       monitoring_hub_url,
                                       run_id,
                                       logging_level,
                                       sleep_dur),
                                 name="Monitor-Wrapper-{}".format(task_id))
                pp.start()
                p = pp
                #  TODO: awkwardness because ForkProcess is not directly a constructor
                # and type-checking is expecting p to be optional and cannot
                # narrow down the type of p in this block.

>>>>>>> 9a839729
            else:
                p = None

            try:
                logger.debug("wrapped: 5. invoking wrapped function")
                r = f(*args, **kwargs)
                logger.debug("wrapped: 6. back from wrapped function ok")
                return r
            finally:
                logger.debug("wrapped: 10 in 2nd finally")
                logger.debug("wrapped: 10.1 sending last message")
                send_last_message(try_id,
                                  task_id,
                                  monitoring_hub_url,
                                  run_id,
                                  radio_mode, run_dir)
                logger.debug("wrapped: 10.1 sent last message")
                # There's a chance of zombification if the workers are killed by some signals
                if p:
                    p.terminate()
                    logger.debug("wrapped: 11 done terminating monitor")
                    p.join()
                    logger.debug("wrapped: 12 done joining monitor again")
        return wrapped


# this needs proper typing, but I was having some problems with typeguard...
@wrap_with_logs
def filesystem_receiver(logdir: str, q: "queue.Queue[Tuple[Tuple[MessageType, Dict[str, Any]], Any]]", run_dir: str) -> None:
    logger = start_file_logger("{}/monitoring_filesystem_radio.log".format(logdir),
                               name="monitoring_filesystem_radio",
                               level=logging.DEBUG)

    logger.info("Starting filesystem radio receiver")
    setproctitle.setproctitle("parsl: monitoring filesystem receiver")
    # TODO: these paths should be created by path tools, not f-strings
    # likewise the other places where tmp_dir, new_dir are created on
    # the sending side.
    base_path = f"{run_dir}/monitor-fs-radio/"
    tmp_dir = f"{base_path}/tmp/"
    new_dir = f"{base_path}/new/"
    logger.debug("Creating new and tmp paths")

    os.makedirs(tmp_dir)
    os.makedirs(new_dir)

    while True:  # needs an exit condition, that also copes with late messages
        # like the UDP radio receiver.
        logger.info("Start filesystem radio receiver loop")

        # iterate over files in new_dir
        for filename in os.listdir(new_dir):
            try:
                logger.info(f"Processing filesystem radio file {filename}")
                full_path_filename = f"{new_dir}/{filename}"
                with open(full_path_filename, "rb") as f:
                    message = deserialize(f.read())
                logger.info(f"Message received is: {message}")
                assert(isinstance(message, tuple))
                q.put(cast(Any, message))  # TODO: sort this typing/cast out
                # should this addr field at the end be removed? does it ever
                # get used in monitoring?
                os.remove(full_path_filename)
            except Exception:
                logger.exception(f"Exception processing {filename} - probably will be retried next iteration")

        time.sleep(1)  # whats a good time for this poll?


class MonitoringRouter:

    def __init__(self,
                 *,
                 hub_address: str,
                 hub_port: Optional[int] = None,
                 hub_port_range: Tuple[int, int] = (55050, 56000),

                 monitoring_hub_address: str = "127.0.0.1",
                 logdir: str = ".",
                 run_id: str,
                 logging_level: int = logging.INFO,
                 atexit_timeout: int = 3    # in seconds
                ):
        """ Initializes a monitoring configuration class.

        Parameters
        ----------
        hub_address : str
             The ip address at which the workers will be able to reach the Hub.
        hub_port : int
             The specific port at which workers will be able to reach the Hub via UDP. Default: None
        hub_port_range : tuple(int, int)
             The MonitoringHub picks ports at random from the range which will be used by Hub.
             This is overridden when the hub_port option is set. Default: (55050, 56000)
        logdir : str
             Parsl log directory paths. Logs and temp files go here. Default: '.'
        logging_level : int
             Logging level as defined in the logging module. Default: logging.INFO
        atexit_timeout : float, optional
            The amount of time in seconds to terminate the hub without receiving any messages, after the last dfk workflow message is received.

        """
        os.makedirs(logdir, exist_ok=True)
        self.logger = start_file_logger("{}/monitoring_router.log".format(logdir),
                                        name="monitoring_router",
                                        level=logging_level)
        self.logger.debug("Monitoring router starting")

        self.hub_address = hub_address
        self.atexit_timeout = atexit_timeout
        self.run_id = run_id

        self.loop_freq = 10.0  # milliseconds

        # Initialize the UDP socket
        self.sock = socket.socket(socket.AF_INET,
                                  socket.SOCK_DGRAM,
                                  socket.IPPROTO_UDP)

        # We are trying to bind to all interfaces with 0.0.0.0
        if not hub_port:
            self.sock.bind(('0.0.0.0', 0))
            self.hub_port = self.sock.getsockname()[1]
        else:
            self.hub_port = hub_port
            self.sock.bind(('0.0.0.0', self.hub_port))
        self.sock.settimeout(self.loop_freq / 1000)
        self.logger.info("Initialized the UDP socket on 0.0.0.0:{}".format(self.hub_port))

        self._context = zmq.Context()
        self.ic_channel = self._context.socket(zmq.DEALER)
        self.ic_channel.setsockopt(zmq.LINGER, 0)
        self.ic_channel.set_hwm(0)
        self.ic_channel.RCVTIMEO = int(self.loop_freq)  # in milliseconds
        self.logger.debug("hub_address: {}. hub_port_range {}".format(hub_address, hub_port_range))
        self.ic_port = self.ic_channel.bind_to_random_port("tcp://*",
                                                           min_port=hub_port_range[0],
                                                           max_port=hub_port_range[1])

    def start(self,
              priority_msgs: "queue.Queue[Tuple[Tuple[MessageType, Dict[str, Any]], int]]",
              node_msgs: "queue.Queue[Tuple[Tuple[MessageType, Dict[str, Any]], int]]",
              block_msgs: "queue.Queue[Tuple[Tuple[MessageType, Dict[str, Any]], int]]",
              resource_msgs: "queue.Queue[Tuple[Tuple[MessageType, Dict[str, Any]], Any]]") -> None:
        try:
            router_keep_going = True
            while router_keep_going:
                try:
                    data, addr = self.sock.recvfrom(2048)
                    msg = pickle.loads(data)
<<<<<<< HEAD
                    self.logger.info("Got UDP Message from {}: {}".format(addr, msg))
                    resource_msgs.put(((MessageType.RESOURCE_INFO, msg), addr))
=======
                    self.logger.debug("Got UDP Message from {}: {}".format(addr, msg))
                    resource_msgs.put((msg, addr))
>>>>>>> 9a839729
                except socket.timeout:
                    pass

                try:
                    dfk_loop_start = time.time()
                    while time.time() - dfk_loop_start < 1.0:  # TODO make configurable
                        msg = self.ic_channel.recv_pyobj()
                        self.logger.debug("Got ZMQ Message: {}".format(msg))
                        assert isinstance(msg, tuple), "IC Channel expects only tuples, got {}".format(msg)
                        assert len(msg) >= 1, "IC Channel expects tuples of length at least 1, got {}".format(msg)
                        if msg[0] == MessageType.NODE_INFO:
                            self.logger.info("message is NODE_INFO")
                            assert len(msg) == 2, "IC Channel expects NODE_INFO tuples of length 2, got {}".format(msg)
                            msg[1]['run_id'] = self.run_id

                            # ((tag, dict), addr)
                            node_msg = (msg, 0)
                            node_msgs.put(cast(Any, node_msg))
                        elif msg[0] == MessageType.RESOURCE_INFO:
                            # with more uniform handling of messaging, it doesn't matter
                            # too much which queue this goes to now... could be node_msgs
                            # just as well, I think.
                            # and if the above message rewriting was got rid of, this block might not need to switch on message tag at all.
                            self.logger.info("Handling as RESOURCE_INFO")
                            resource_msgs.put(cast(Any, (msg, 0)))
                        elif msg[0] == MessageType.BLOCK_INFO:
                            self.logger.info("Putting message to block_msgs: {}".format((msg, 0)))
                            # block_msgs.put((msg, 0))
                            block_msgs.put(cast(Any, (msg, 0)))
                            # TODO this cast is suspicious and is to make mypy
                            # trivially pass rather than me paying attention to
                            # the message structure. so if something breaks in
                            # this patch, it could well be here.
                        elif msg[0] == MessageType.TASK_INFO:
                            priority_msgs.put((cast(Any, msg), 0))
                        elif msg[0] == MessageType.WORKFLOW_INFO:
                            priority_msgs.put((cast(Any, msg), 0))
                            if 'exit_now' in msg[1] and msg[1]['exit_now']:
                                router_keep_going = False
                        else:
                            self.logger.error(f"Discarding message from interchange with unknown type {msg[0].value}")
                except zmq.Again:
                    pass
                except Exception:
                    # This will catch malformed messages. What happens if the
                    # channel is broken in such a way that it always raises
                    # an exception? Looping on this would maybe be the wrong
                    # thing to do.
                    self.logger.warning("Failure processing a ZMQ message", exc_info=True)

            self.logger.info("Monitoring router draining")
            # TODO: should this drain loop deal with all the connections, or just the UDP drain? I think all of them.
            # it might just be chance that we're not losing (or not noticing lost) data here?
            # so that main loop ^ could be refactored into a normal+draining exit condition
            last_msg_received_time = time.time()
            while time.time() - last_msg_received_time < self.atexit_timeout:
                try:
                    data, addr = self.sock.recvfrom(2048)
                    msg = pickle.loads(data)
                    self.logger.debug("Got UDP Message from {}: {}".format(addr, msg))
                    resource_msgs.put((msg, addr))
                    last_msg_received_time = time.time()
                except socket.timeout:
                    pass

            self.logger.info("Monitoring router finishing normally")
        finally:
            self.logger.info("Monitoring router finished")


@wrap_with_logs
def router_starter(comm_q: "queue.Queue[Union[Tuple[int, int], str]]",
                   exception_q: "queue.Queue[Tuple[str, str]]",
                   priority_msgs: "queue.Queue[Tuple[Tuple[MessageType, Dict[str, Any]], int]]",
                   node_msgs: "queue.Queue[Tuple[Tuple[MessageType, Dict[str, Any]], int]]",
                   block_msgs: "queue.Queue[Tuple[Tuple[MessageType, Dict[str, Any]], int]]",
                   resource_msgs: "queue.Queue[Tuple[Tuple[MessageType, Dict[str, Any]], str]]",

                   hub_address: str,
                   hub_port: Optional[int],
                   hub_port_range: Tuple[int, int],

                   logdir: str,
                   logging_level: int,
                   run_id: str) -> None:
    setproctitle.setproctitle("parsl: monitoring router")
    try:
        router = MonitoringRouter(hub_address=hub_address,
                                  hub_port=hub_port,
                                  hub_port_range=hub_port_range,
                                  logdir=logdir,
                                  logging_level=logging_level,
                                  run_id=run_id)
    except Exception as e:
        logger.error("MonitoringRouter construction failed.", exc_info=True)
        comm_q.put(f"Monitoring router construction failed: {e}")
    else:
        comm_q.put((router.hub_port, router.ic_port))

    router.logger.info("Starting MonitoringRouter in router_starter")
    try:
        router.start(priority_msgs, node_msgs, block_msgs, resource_msgs)
    except Exception as e:
        router.logger.exception("router.start exception")
        exception_q.put(('Hub', str(e)))

    router.logger.info("End of router_starter")


@wrap_with_logs
def send_first_message(try_id: int,
                       task_id: int,
                       monitoring_hub_url: str,
                       run_id: str, radio_mode: str, run_dir: str) -> None:
    import platform
    import os

    radio: MonitoringRadio
    if radio_mode == "udp":
        radio = UDPRadio(monitoring_hub_url,
                         source_id=task_id)
    elif radio_mode == "htex":
        radio = HTEXRadio(monitoring_hub_url,
                          source_id=task_id)
    elif radio_mode == "filesystem":
        radio = FilesystemRadio(monitoring_hub_url=monitoring_hub_url,
                                source_id=task_id, run_dir=run_dir)
    else:
        raise RuntimeError(f"Unknown radio mode: {radio_mode}")

    msg = {'run_id': run_id,
           'try_id': try_id,
           'task_id': task_id,
           'hostname': platform.node(),
           'block_id': os.environ.get('PARSL_WORKER_BLOCK_ID'),
           'first_msg': True,
           'last_msg': False,
           'timestamp': datetime.datetime.now()
    }
    radio.send(msg)
    return


# TODO: factor with send_first_message
@wrap_with_logs
def send_last_message(try_id: int,
                      task_id: int,
                      monitoring_hub_url: str,
                      run_id: str, radio_mode: str, run_dir: str) -> None:
    import platform
    import os

    radio: MonitoringRadio
    if radio_mode == "udp":
        radio = UDPRadio(monitoring_hub_url,
                         source_id=task_id)
    elif radio_mode == "htex":
        radio = HTEXRadio(monitoring_hub_url,
                          source_id=task_id)
    elif radio_mode == "filesystem":
        radio = FilesystemRadio(monitoring_hub_url=monitoring_hub_url,
                                source_id=task_id, run_dir=run_dir)
    else:
        raise RuntimeError(f"Unknown radio mode: {radio_mode}")

    msg = {'run_id': run_id,
           'try_id': try_id,
           'task_id': task_id,
           'hostname': platform.node(),
           'block_id': os.environ.get('PARSL_WORKER_BLOCK_ID'),
           'first_msg': False,
           'last_msg': True,
           'timestamp': datetime.datetime.now()
    }
    radio.send(msg)
    return


@wrap_with_logs
def monitor(pid: int,
            try_id: int,
            task_id: int,
            monitoring_hub_url: str,
            run_id: str,
            radio_mode: str,
            logging_level: int = logging.INFO,
            sleep_dur: float = 10, run_dir: str = "./") -> None:
    """Internal
    Monitors the Parsl task's resources by pointing psutil to the task's pid and watching it and its children.
    """
    import logging
    import platform
    import psutil
    import time

    radio: MonitoringRadio
    if radio_mode == "udp":
        radio = UDPRadio(monitoring_hub_url,
                         source_id=task_id)
    elif radio_mode == "htex":
        radio = HTEXRadio(monitoring_hub_url,
                          source_id=task_id)
    elif radio_mode == "filesystem":
        radio = FilesystemRadio(monitoring_hub_url=monitoring_hub_url,
                                source_id=task_id, run_dir=run_dir)
    else:
        raise RuntimeError(f"Unknown radio mode: {radio_mode}")

    format_string = "%(asctime)s.%(msecs)03d %(name)s:%(lineno)d [%(levelname)s]  %(message)s"
    logging.basicConfig(filename='{logbase}/monitor.{task_id}.{pid}.log'.format(
        logbase="/tmp", task_id=task_id, pid=pid), level=logging_level, format=format_string)

    logging.debug("start of monitor")

    # these values are simple to log. Other information is available in special formats such as memory below.
    simple = ["cpu_num", 'cpu_percent', 'create_time', 'cwd', 'exe', 'memory_percent', 'nice', 'name', 'num_threads', 'pid', 'ppid', 'status', 'username']
    # values that can be summed up to see total resources used by task process and its children
    summable_values = ['cpu_percent', 'memory_percent', 'num_threads']

    pm = psutil.Process(pid)
    pm.cpu_percent()

    children_user_time = {}  # type: Dict[int, float]
    children_system_time = {}  # type: Dict[int, float]
    total_children_user_time = 0.0
    total_children_system_time = 0.0
    while True:
        logging.debug("start of monitoring loop")
        try:
            d = {"psutil_process_" + str(k): v for k, v in pm.as_dict().items() if k in simple}
            d["run_id"] = run_id
            d["task_id"] = task_id
            d["try_id"] = try_id
            d['resource_monitoring_interval'] = sleep_dur
            d['hostname'] = platform.node()
            d['first_msg'] = False
            d['last_msg'] = False
            d['timestamp'] = datetime.datetime.now()

            logging.debug("getting children")
            children = pm.children(recursive=True)
            logging.debug("got children")

            d["psutil_cpu_count"] = psutil.cpu_count()
            d['psutil_process_memory_virtual'] = pm.memory_info().vms
            d['psutil_process_memory_resident'] = pm.memory_info().rss
            d['psutil_process_time_user'] = pm.cpu_times().user
            d['psutil_process_time_system'] = pm.cpu_times().system
            d['psutil_process_children_count'] = len(children)
            try:
                d['psutil_process_disk_write'] = pm.io_counters().write_bytes
                d['psutil_process_disk_read'] = pm.io_counters().read_bytes
            except Exception:
                # occasionally pid temp files that hold this information are unvailable to be read so set to zero
                logging.exception("Exception reading IO counters for main process. Recorded IO usage may be incomplete", exc_info=True)
                d['psutil_process_disk_write'] = 0
                d['psutil_process_disk_read'] = 0
            for child in children:
                for k, v in child.as_dict(attrs=summable_values).items():
                    d['psutil_process_' + str(k)] += v
                child_user_time = child.cpu_times().user
                child_system_time = child.cpu_times().system
                total_children_user_time += child_user_time - children_user_time.get(child.pid, 0)
                total_children_system_time += child_system_time - children_system_time.get(child.pid, 0)
                children_user_time[child.pid] = child_user_time
                children_system_time[child.pid] = child_system_time
                d['psutil_process_memory_virtual'] += child.memory_info().vms
                d['psutil_process_memory_resident'] += child.memory_info().rss
                try:
                    d['psutil_process_disk_write'] += child.io_counters().write_bytes
                    d['psutil_process_disk_read'] += child.io_counters().read_bytes
                except Exception:
                    # occassionally pid temp files that hold this information are unvailable to be read so add zero
                    logging.exception("Exception reading IO counters for child {k}. Recorded IO usage may be incomplete".format(k=k), exc_info=True)
                    d['psutil_process_disk_write'] += 0
                    d['psutil_process_disk_read'] += 0
            d['psutil_process_time_user'] += total_children_user_time
            d['psutil_process_time_system'] += total_children_system_time
            logging.debug("sending message")
            radio.send(d)
        except Exception:
            logging.exception("Exception getting the resource usage. Not sending usage to Hub", exc_info=True)

        logging.debug("sleeping")
        time.sleep(sleep_dur)<|MERGE_RESOLUTION|>--- conflicted
+++ resolved
@@ -9,11 +9,8 @@
 import zmq
 
 import queue
-<<<<<<< HEAD
 from abc import ABCMeta, abstractmethod
-=======
 from parsl.multiprocessing import ForkProcess, SizedQueue
->>>>>>> 9a839729
 from multiprocessing import Process, Queue
 from parsl.utils import RepresentationMixin
 from parsl.process_loggers import wrap_with_logs
@@ -107,9 +104,7 @@
         # TODO: use path operators not string interpolation
         tmp_filename = f"{tmp_path}/{unique_id}"
         new_filename = f"{new_path}/{unique_id}"
-        buffer = ((MessageType.RESOURCE_INFO, (self.source_id,   # Identifier for manager
-                   int(time.time()),  # epoch timestamp
-                   message)), "NA")
+        buffer = (message, "NA")
 
         # this will write the message out then atomically
         # move it into new/, so that a partially written
@@ -155,9 +150,7 @@
 
         # not serialising here because it looks like python objects can go through mp queues without explicit pickling?
         try:
-            buffer = (MessageType.RESOURCE_INFO, (self.source_id,   # Identifier for manager
-                      int(time.time()),  # epoch timestamp
-                      message))
+            buffer = message
         except Exception:
             logging.exception("Exception during pickling", exc_info=True)
             return
@@ -225,9 +218,7 @@
             None
         """
         try:
-            buffer = pickle.dumps((self.source_id,   # Identifier for manager
-                                   int(time.time()),  # epoch timestamp
-                                   message))
+            buffer = pickle.dumps(message)
         except Exception:
             logging.exception("Exception during pickling", exc_info=True)
             return
@@ -329,39 +320,11 @@
 
         self.logger.debug("Initializing ZMQ Pipes to client")
         self.monitoring_hub_active = True
-<<<<<<< HEAD
-        comm_q = Queue(maxsize=10)  # type: Queue[Union[Tuple[int, int], str]]
-        self.exception_q = Queue(maxsize=10)  # type: Queue[Tuple[str, str]]
-        self.priority_msgs = Queue()  # type: Queue[Tuple[Any, int]]
-        self.resource_msgs = Queue()  # type: Queue[Tuple[Tuple[MessageType, Dict[str, Any]], Any]]
-        self.node_msgs = Queue()  # type: Queue[Tuple[Tuple[MessageType, Dict[str, Any]], int]]
-        self.block_msgs = Queue()  # type:  Queue[Tuple[Tuple[MessageType, Dict[str, Any]], Any]]
-
-        self.router_proc = Process(target=router_starter,
-                                   args=(comm_q, self.exception_q, self.priority_msgs, self.node_msgs, self.block_msgs, self.resource_msgs),
-                                   kwargs={"hub_address": self.hub_address,
-                                           "hub_port": self.hub_port,
-                                           "hub_port_range": self.hub_port_range,
-                                           "logdir": self.logdir,
-                                           "logging_level": logging.DEBUG if self.monitoring_debug else logging.INFO,
-                                           "run_id": run_id
-                                   },
-                                   name="Monitoring-Router-Process",
-                                   daemon=True,
-=======
-        self.dfk_channel_timeout = 10000  # in milliseconds
-        self._context = zmq.Context()
-        self._dfk_channel = self._context.socket(zmq.DEALER)
-        self._dfk_channel.setsockopt(zmq.SNDTIMEO, self.dfk_channel_timeout)
-        self._dfk_channel.set_hwm(0)
-        self.dfk_port = self._dfk_channel.bind_to_random_port("tcp://{}".format(self.client_address),
-                                                              min_port=self.client_port_range[0],
-                                                              max_port=self.client_port_range[1])
 
         comm_q = SizedQueue(maxsize=10)  # type: Queue[Union[Tuple[int, int], str]]
         self.exception_q = SizedQueue(maxsize=10)  # type: Queue[Tuple[str, str]]
         self.priority_msgs = SizedQueue()  # type: Queue[Tuple[Any, int]]
-        self.resource_msgs = SizedQueue()  # type: Queue[Tuple[Dict[str, Any], Any]]
+        self.resource_msgs = SizedQueue()  # type: Queue[Tuple[Tuple[MessageType, Dict[str, Any]], Any]]
         self.node_msgs = SizedQueue()  # type: Queue[Tuple[Tuple[MessageType, Dict[str, Any]], int]]
         self.block_msgs = SizedQueue()  # type:  Queue[Tuple[Tuple[MessageType, Dict[str, Any]], Any]]
 
@@ -370,15 +333,12 @@
                                        kwargs={"hub_address": self.hub_address,
                                                "hub_port": self.hub_port,
                                                "hub_port_range": self.hub_port_range,
-                                               "client_address": self.client_address,
-                                               "client_port": self.dfk_port,
                                                "logdir": self.logdir,
                                                "logging_level": logging.DEBUG if self.monitoring_debug else logging.INFO,
                                                "run_id": run_id
                                        },
                                        name="Monitoring-Router-Process",
                                        daemon=True,
->>>>>>> 9a839729
         )
         self.router_proc.start()
 
@@ -500,38 +460,24 @@
             p: Optional[Process]
             if monitor_resources:
                 # create the monitor process and start
-<<<<<<< HEAD
-                p: Optional[Process]
-                p = Process(target=monitor,
-                            args=(os.getpid(),
-                                  try_id,
-                                  task_id,
-                                  monitoring_hub_url,
-                                  run_id,
-                                  radio_mode,
-                                  logging_level,
-                                  sleep_dur, run_dir),
-                            name="Monitor-Wrapper-{}".format(task_id))
-                logger.debug("wrapped: 3. created monitor process, pid {}".format(p.pid))
-                p.start()
-                logger.debug("wrapped: 4. started monitor process, pid {}".format(p.pid))
-=======
                 pp = ForkProcess(target=monitor,
                                  args=(os.getpid(),
                                        try_id,
                                        task_id,
                                        monitoring_hub_url,
                                        run_id,
+                                       radio_mode,
                                        logging_level,
-                                       sleep_dur),
+                                       sleep_dur, run_dir),
                                  name="Monitor-Wrapper-{}".format(task_id))
+                logger.debug("wrapped: 3. created monitor process, pid {}".format(pp.pid))
                 pp.start()
+                logger.debug("wrapped: 4. started monitor process, pid {}".format(pp.pid))
                 p = pp
                 #  TODO: awkwardness because ForkProcess is not directly a constructor
                 # and type-checking is expecting p to be optional and cannot
                 # narrow down the type of p in this block.
 
->>>>>>> 9a839729
             else:
                 p = None
 
@@ -682,13 +628,8 @@
                 try:
                     data, addr = self.sock.recvfrom(2048)
                     msg = pickle.loads(data)
-<<<<<<< HEAD
-                    self.logger.info("Got UDP Message from {}: {}".format(addr, msg))
-                    resource_msgs.put(((MessageType.RESOURCE_INFO, msg), addr))
-=======
                     self.logger.debug("Got UDP Message from {}: {}".format(addr, msg))
                     resource_msgs.put((msg, addr))
->>>>>>> 9a839729
                 except socket.timeout:
                     pass
 
@@ -819,15 +760,16 @@
     else:
         raise RuntimeError(f"Unknown radio mode: {radio_mode}")
 
-    msg = {'run_id': run_id,
-           'try_id': try_id,
-           'task_id': task_id,
-           'hostname': platform.node(),
-           'block_id': os.environ.get('PARSL_WORKER_BLOCK_ID'),
-           'first_msg': True,
-           'last_msg': False,
-           'timestamp': datetime.datetime.now()
-    }
+    msg = (MessageType.RESOURCE_INFO,
+           {'run_id': run_id,
+            'try_id': try_id,
+            'task_id': task_id,
+            'hostname': platform.node(),
+            'block_id': os.environ.get('PARSL_WORKER_BLOCK_ID'),
+            'first_msg': True,
+            'last_msg': False,
+            'timestamp': datetime.datetime.now()
+    })
     radio.send(msg)
     return
 
@@ -854,15 +796,16 @@
     else:
         raise RuntimeError(f"Unknown radio mode: {radio_mode}")
 
-    msg = {'run_id': run_id,
-           'try_id': try_id,
-           'task_id': task_id,
-           'hostname': platform.node(),
-           'block_id': os.environ.get('PARSL_WORKER_BLOCK_ID'),
-           'first_msg': False,
-           'last_msg': True,
-           'timestamp': datetime.datetime.now()
-    }
+    msg = (MessageType.RESOURCE_INFO,
+           {'run_id': run_id,
+            'try_id': try_id,
+            'task_id': task_id,
+            'hostname': platform.node(),
+            'block_id': os.environ.get('PARSL_WORKER_BLOCK_ID'),
+            'first_msg': False,
+            'last_msg': True,
+            'timestamp': datetime.datetime.now()
+    })
     radio.send(msg)
     return
 
@@ -968,7 +911,7 @@
             d['psutil_process_time_user'] += total_children_user_time
             d['psutil_process_time_system'] += total_children_system_time
             logging.debug("sending message")
-            radio.send(d)
+            radio.send((MessageType.RESOURCE_INFO, d))
         except Exception:
             logging.exception("Exception getting the resource usage. Not sending usage to Hub", exc_info=True)
 
