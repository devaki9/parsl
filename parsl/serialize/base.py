<<<<<<< HEAD
from abc import abstractmethod, ABCMeta
from functools import cached_property
=======
from abc import abstractmethod
from functools import cached_property
import logging

>>>>>>> eb7ffe90
from typing import Any


class SerializerBase(metaclass=ABCMeta):
    """ Adds shared functionality for all serializer implementations
    """

    @cached_property
    def identifier(self) -> bytes:
<<<<<<< HEAD
        """Compute the identifier that will be used to indicate in byte streams
        that this class should be used for deserialization.

        Classes that wish to use a self-managed identifier namespace, such as
        the default concretes.py implementations, should override this property
        with their own identifier.

=======
        """Compute identifier used in serialization header.
        This will be used to indicate in byte streams that this class should
        be used for deserialization.
￼
￼       Serializers that use identifiers that don't align with the way this is
        computed (such as the default concretes.py implementations) should
        override this property with their own identifier.
￼
>>>>>>> eb7ffe90
        Returns
        -------
        identifier : bytes
        """
        t = type(self)
        m = bytes(t.__module__, encoding="utf-8")
        c = bytes(t.__name__, encoding="utf-8")
        return m + b' ' + c

    @abstractmethod
    def serialize(self, data: Any) -> bytes:
        pass

    @abstractmethod
    def deserialize(self, payload: bytes) -> Any:
        pass<|MERGE_RESOLUTION|>--- conflicted
+++ resolved
@@ -1,12 +1,7 @@
-<<<<<<< HEAD
-from abc import abstractmethod, ABCMeta
-from functools import cached_property
-=======
 from abc import abstractmethod
 from functools import cached_property
 import logging
 
->>>>>>> eb7ffe90
 from typing import Any
 
 
@@ -16,15 +11,6 @@
 
     @cached_property
     def identifier(self) -> bytes:
-<<<<<<< HEAD
-        """Compute the identifier that will be used to indicate in byte streams
-        that this class should be used for deserialization.
-
-        Classes that wish to use a self-managed identifier namespace, such as
-        the default concretes.py implementations, should override this property
-        with their own identifier.
-
-=======
         """Compute identifier used in serialization header.
         This will be used to indicate in byte streams that this class should
         be used for deserialization.
@@ -33,7 +19,6 @@
         computed (such as the default concretes.py implementations) should
         override this property with their own identifier.
 ￼
->>>>>>> eb7ffe90
         Returns
         -------
         identifier : bytes
