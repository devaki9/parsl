--- conflicted
+++ resolved
@@ -13,98 +13,6 @@
 logger = logging.getLogger(__name__)
 
 
-<<<<<<< HEAD
-class PollItem:
-    def __init__(self, executor: BlockProviderExecutor, dfk: Optional["parsl.dataflow.dflow.DataFlowKernel"] = None):
-        self._executor = executor
-        self._dfk = dfk
-        self._interval = executor.status_polling_interval
-        self._last_poll_time = 0.0
-        self._status = {}  # type: Dict[str, JobStatus]
-
-        # Create a ZMQ channel to send poll status to monitoring
-        self.monitoring_enabled = False
-        if self._dfk and self._dfk.monitoring is not None:
-            self.monitoring_enabled = True
-            hub_address = self._dfk.hub_address
-            hub_port = self._dfk.hub_zmq_port
-            context = zmq.Context()
-            self.hub_channel = context.socket(zmq.DEALER)
-            self.hub_channel.set_hwm(0)
-            self.hub_channel.connect("tcp://{}:{}".format(hub_address, hub_port))
-            logger.info("Monitoring enabled on job status poller")
-
-    def _should_poll(self, now: float) -> bool:
-        return now >= self._last_poll_time + self._interval
-
-    def poll(self, now: float) -> None:
-        if self._should_poll(now):
-            previous_status = self._status
-            self._status = self._executor.status()
-            self._last_poll_time = now
-            delta_status = {}
-            for block_id in self._status:
-                if block_id not in previous_status \
-                   or previous_status[block_id].state != self._status[block_id].state:
-                    delta_status[block_id] = self._status[block_id]
-
-            if delta_status:
-                self.send_monitoring_info(delta_status)
-
-    def send_monitoring_info(self, status: Dict) -> None:
-        # Send monitoring info for HTEX when monitoring enabled
-        if self.monitoring_enabled:
-            msg = self._executor.create_monitoring_info(status)
-            logger.debug("Sending message {} to hub from job status poller".format(msg))
-            self.hub_channel.send_pyobj((MessageType.BLOCK_INFO, msg))
-
-    @property
-    def status(self) -> Dict[str, JobStatus]:
-        """Return the status of all jobs/blocks of the executor of this poller.
-
-        :return: a dictionary mapping block ids (in string) to job status
-        """
-        return self._status
-
-    @property
-    def executor(self) -> BlockProviderExecutor:
-        return self._executor
-
-    def scale_in(self, n, max_idletime=None):
-
-        if max_idletime is None:
-            block_ids = self._executor.scale_in(n)
-        else:
-            # This is a HighThroughputExecutor-specific interface violation.
-            # This code hopes, through pan-codebase reasoning, that this
-            # scale_in method really does come from HighThroughputExecutor,
-            # and so does have an extra max_idletime parameter not present
-            # in the executor interface.
-            block_ids = self._executor.scale_in(n, max_idletime=max_idletime)
-        if block_ids is not None:
-            new_status = {}
-            for block_id in block_ids:
-                new_status[block_id] = JobStatus(JobState.CANCELLED)
-                del self._status[block_id]
-            self.send_monitoring_info(new_status)
-        return block_ids
-
-    def scale_out(self, n):
-        block_ids = self._executor.scale_out(n)
-        if block_ids is not None:
-            new_status = {}
-            for block_id in block_ids:
-                new_status[block_id] = JobStatus(JobState.PENDING)
-            self.send_monitoring_info(new_status)
-            self._status.update(new_status)
-        return block_ids
-
-    def __repr__(self) -> str:
-        return self._status.__repr__()
-
-
-=======
->>>>>>> 42c0e2e7
 class JobStatusPoller(Timer):
     def __init__(self, *, strategy: Optional[str], max_idletime: float,
                  strategy_period: Union[float, int],
@@ -118,16 +26,11 @@
     def poll(self) -> None:
         logger.info("POLL: update state")
         self._update_state()
-<<<<<<< HEAD
-        logger.info("POLL: run error handlers")
-        self._run_error_handlers(self._poll_items)
-        logger.info("POLL: strategize")
-        self._strategy.strategize(self._poll_items)
-        logger.info("POLL: done")
-=======
+        logger.debug("POLL: run error handlers")
         self._run_error_handlers(self._executors)
+        logger.debug("POLL: strategize")
         self._strategy.strategize(self._executors)
->>>>>>> 42c0e2e7
+        logger.debug("POLL: done")
 
     def _run_error_handlers(self, executors: List[BlockProviderExecutor]) -> None:
         for e in executors:
