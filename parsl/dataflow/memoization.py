--- conflicted
+++ resolved
@@ -3,14 +3,10 @@
 import hashlib
 import logging
 import pickle
-<<<<<<< HEAD
-import parsl.dataflow.taskrecord as taskrecord
-=======
 from functools import lru_cache, singledispatch
 from typing import TYPE_CHECKING, Any, Dict, List, Optional
->>>>>>> 2c19a8fc
-
-from parsl.dataflow.taskrecord import TaskRecord
+
+import parsl.dataflow.taskrecord as taskrecord
 
 if TYPE_CHECKING:
     from parsl import DataFlowKernel  # import loop at runtime - needed for typechecking - TODO turn into "if typing:"
