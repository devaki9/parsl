from __future__ import annotations
import atexit
import logging
import os
import pathlib
import pickle
import random
import time
import traceback
import typeguard
import inspect
import threading
import sys
import datetime
from getpass import getuser
from typeguard import typechecked
from typing import Any, Callable, Dict, List, Optional, Sequence, Tuple, Union
from uuid import uuid4
from socket import gethostname
from concurrent.futures import Future
from functools import partial

import parsl
from parsl.trace import event, span_bind_sub
from parsl.app.errors import RemoteExceptionWrapper
from parsl.app.futures import DataFuture
from parsl.channels import Channel
from parsl.config import Config
from parsl.data_provider.data_manager import DataManager
from parsl.data_provider.files import File
from parsl.dataflow.errors import BadCheckpoint, ConfigurationError, DependencyError, JoinError
from parsl.dataflow.flow_control import FlowControl, Timer
from parsl.dataflow.futures import AppFuture
from parsl.dataflow.memoization import Memoizer
from parsl.dataflow.rundirs import make_rundir
from parsl.dataflow.states import States, FINAL_STATES, FINAL_FAILURE_STATES
from parsl.dataflow.taskrecord import TaskRecord
from parsl.usage_tracking.usage import UsageTracker
from parsl.executors.base import ParslExecutor
from parsl.executors.status_handling import BlockProviderExecutor
from parsl.executors.threads import ThreadPoolExecutor
from parsl.monitoring import MonitoringHub
from parsl.process_loggers import wrap_with_logs
from parsl.providers.base import ExecutionProvider, JobStatus, JobState
from parsl.utils import get_version, get_std_fname_mode, get_all_checkpoints

from parsl.monitoring.message_type import MessageType

logger = logging.getLogger(__name__)


class DataFlowKernel(object):
    """The DataFlowKernel adds dependency awareness to an existing executor.

    It is responsible for managing futures, such that when dependencies are resolved,
    pending tasks move to the runnable state.

    Here is a simplified diagram of what happens internally::

         User             |        DFK         |    Executor
        ----------------------------------------------------------
                          |                    |
               Task-------+> +Submit           |
             App_Fu<------+--|                 |
                          |  Dependencies met  |
                          |         task-------+--> +Submit
                          |        Ex_Fu<------+----|

    """

    @typechecked
    def __init__(self, config: Config = Config()) -> None:
        """Initialize the DataFlowKernel.

        Parameters
        ----------
        config : Config
            A specification of all configuration options. For more details see the
            :class:~`parsl.config.Config` documentation.
        """

        # this will be used to check cleanup only happens once
        self.cleanup_called = False

        self._config = config
        self.run_dir = make_rundir(config.run_dir)

        if config.initialize_logging:
            parsl.set_file_logger("{}/parsl.log".format(self.run_dir), level=logging.DEBUG)

        logger.info("Starting DataFlowKernel with config\n{}".format(config))

        logger.info("Parsl version: {}".format(get_version()))

        self.checkpoint_lock = threading.Lock()

        self.usage_tracker = UsageTracker(self)
        self.usage_tracker.send_message()

        self.task_state_counts_lock = threading.Lock()
        self.task_state_counts = {state: 0 for state in States}

        # Monitoring
        self.run_id = str(uuid4())

        self.monitoring: Optional[MonitoringHub]
        self.monitoring = config.monitoring

        # hub address and port for interchange to connect
        self.hub_address = None  # type: Optional[str]
        self.hub_interchange_port = None  # type: Optional[int]
        if self.monitoring:
            if self.monitoring.logdir is None:
                self.monitoring.logdir = self.run_dir
            self.hub_address = self.monitoring.hub_address
            self.hub_interchange_port = self.monitoring.start(self.run_id, self.run_dir)

        self.time_began = datetime.datetime.now()
        self.time_completed: Optional[datetime.datetime] = None

        logger.info("Run id is: " + self.run_id)

        self.workflow_name = None
        if self.monitoring is not None and self.monitoring.workflow_name is not None:
            self.workflow_name = self.monitoring.workflow_name
        else:
            for frame in inspect.stack():
                logger.debug("Considering candidate for workflow name: {}".format(frame.filename))
                fname = os.path.basename(str(frame.filename))
                parsl_file_names = ['dflow.py', 'typeguard.py', '__init__.py']
                # Find first file name not considered a parsl file
                if fname not in parsl_file_names:
                    self.workflow_name = fname
                    logger.debug("Using {} as workflow name".format(fname))
                    break
            else:
                logger.debug("Could not choose a name automatically")
                self.workflow_name = "unnamed"

        self.workflow_version = str(self.time_began.replace(microsecond=0))
        if self.monitoring is not None and self.monitoring.workflow_version is not None:
            self.workflow_version = self.monitoring.workflow_version

        workflow_info = {
                'python_version': "{}.{}.{}".format(sys.version_info.major,
                                                    sys.version_info.minor,
                                                    sys.version_info.micro),
                'parsl_version': get_version(),
                "time_began": self.time_began,
                'time_completed': None,
                'run_id': self.run_id,
                'workflow_name': self.workflow_name,
                'workflow_version': self.workflow_version,
                'rundir': self.run_dir,
                'tasks_completed_count': self.task_state_counts[States.exec_done],
                'tasks_failed_count': self.task_state_counts[States.failed],
                'user': getuser(),
                'host': gethostname(),
        }

        if self.monitoring:
            self.monitoring.send(MessageType.WORKFLOW_INFO,
                                 workflow_info)

        if config.checkpoint_files is not None:
            checkpoints = self.load_checkpoints(config.checkpoint_files)
        elif config.checkpoint_files is None and config.checkpoint_mode is not None:
            checkpoints = self.load_checkpoints(get_all_checkpoints(self.run_dir))
        else:
            checkpoints = {}

        self.memoizer = Memoizer(self, memoize=config.app_cache, checkpoint=checkpoints)
        self.checkpointed_tasks = 0
        self._checkpoint_timer = None
        self.checkpoint_mode = config.checkpoint_mode
        self.checkpointable_tasks: List[TaskRecord] = []

        # the flow control keeps track of executors and provider task states;
        # must be set before executors are added since add_executors calls
        # flowcontrol.add_executors.
        self.flowcontrol = FlowControl(self)

        self.executors: Dict[str, ParslExecutor] = {}

        self.data_manager = DataManager(self)
        parsl_internal_executor = ThreadPoolExecutor(max_threads=config.internal_tasks_max_threads, label='_parsl_internal')
        self.add_executors(config.executors)
        self.add_executors([parsl_internal_executor])

        if self.checkpoint_mode == "periodic":
            if config.checkpoint_period is None:
                raise ConfigurationError("Checkpoint period must be specified with periodic checkpoint mode")
            else:
                try:
                    h, m, s = map(int, config.checkpoint_period.split(':'))
                except Exception:
                    raise ConfigurationError("invalid checkpoint_period provided: {0} expected HH:MM:SS".format(config.checkpoint_period))
                checkpoint_period = (h * 3600) + (m * 60) + s
                self._checkpoint_timer = Timer(self.checkpoint, interval=checkpoint_period, name="Checkpoint")

        self.task_count = 0
        self.tasks: Dict[int, TaskRecord] = {}
        self.submitter_lock = threading.Lock()

        atexit.register(self.atexit_cleanup)

    def _send_task_log_info(self, task_record: TaskRecord) -> None:
        if self.monitoring:
            task_log_info = self._create_task_log_info(task_record)
            self.monitoring.send(MessageType.TASK_INFO, task_log_info)

    def _create_task_log_info(self, task_record):
        """
        Create the dictionary that will be included in the log.
        """
        info_to_monitor = ['func_name', 'memoize', 'hashsum', 'fail_count', 'fail_cost', 'status',
                           'id', 'time_invoked', 'try_time_launched', 'time_returned', 'try_time_returned', 'executor']

        task_log_info = {"task_" + k: task_record[k] for k in info_to_monitor}
        task_log_info['run_id'] = self.run_id
        task_log_info['try_id'] = task_record['try_id']
        task_log_info['timestamp'] = datetime.datetime.now()
        task_log_info['task_status_name'] = task_record['status'].name
        task_log_info['tasks_failed_count'] = self.task_state_counts[States.failed]
        task_log_info['tasks_completed_count'] = self.task_state_counts[States.exec_done]
        task_log_info['tasks_memo_completed_count'] = self.task_state_counts[States.memo_done]
        task_log_info['from_memo'] = task_record['from_memo']
        task_log_info['task_inputs'] = str(task_record['kwargs'].get('inputs', None))
        task_log_info['task_outputs'] = str(task_record['kwargs'].get('outputs', None))
        task_log_info['task_stdin'] = task_record['kwargs'].get('stdin', None)
        stdout_spec = task_record['kwargs'].get('stdout', None)
        stderr_spec = task_record['kwargs'].get('stderr', None)
        try:
            stdout_name, _ = get_std_fname_mode('stdout', stdout_spec)
        except Exception as e:
            logger.warning("Incorrect stdout format {} for Task {}".format(stdout_spec, task_record['id']))
            stdout_name = str(e)
        try:
            stderr_name, _ = get_std_fname_mode('stderr', stderr_spec)
        except Exception as e:
            logger.warning("Incorrect stderr format {} for Task {}".format(stderr_spec, task_record['id']))
            stderr_name = str(e)
        task_log_info['task_stdout'] = stdout_name
        task_log_info['task_stderr'] = stderr_name
        task_log_info['task_fail_history'] = ",".join(task_record['fail_history'])
        task_log_info['task_depends'] = None
        if task_record['depends'] is not None:
            task_log_info['task_depends'] = ",".join([str(t.tid) for t in task_record['depends']
                                                      if isinstance(t, AppFuture) or isinstance(t, DataFuture)])
        task_log_info['task_joins'] = None

        if isinstance(task_record['joins'], list):
            task_log_info['task_joins'] = ",".join([str(t.tid) for t in task_record['joins']
                                                    if isinstance(t, AppFuture) or isinstance(t, DataFuture)])
        elif isinstance(task_record['joins'], Future):
            task_log_info['task_joins'] = ",".join([str(t.tid) for t in [task_record['joins']]
                                                    if isinstance(t, AppFuture) or isinstance(t, DataFuture)])

        return task_log_info

    def _count_deps(self, depends: Sequence[Future]) -> int:
        """Count the number of unresolved futures in the list depends.
        """
        count = 0
        for dep in depends:
            if isinstance(dep, Future):
                if not dep.done():
                    count += 1

        return count

    @property
    def config(self) -> Config:
        """Returns the fully initialized config that the DFK is actively using.

        Returns:
             - Config object
        """
        return self._config

    def handle_exec_update(self, task_record: TaskRecord, future: Future) -> None:
        """This function is called only as a callback from an execution
        attempt reaching a final state (either successfully or failing).

        It will launch retries if necessary, and update the task
        structure.

        Args:
             task_record (dict) : Task record
             future (Future) : The future object corresponding to the task which
             makes this callback
        """

        task_id = task_record['id']

        task_record['try_time_returned'] = datetime.datetime.now()

        if not future.done():
            raise RuntimeError("done callback called, despite future not reporting itself as done")

        try:
            res = self._unwrap_remote_exception_wrapper(future, task_record)

        except Exception as e:
            logger.debug("Task {} try {} failed".format(task_id, task_record['try_id']))
            # We keep the history separately, since the future itself could be
            # tossed.
            task_record['fail_history'].append(repr(e))
            task_record['fail_count'] += 1
            if self._config.retry_handler:
                try:
                    cost = self._config.retry_handler(e, task_record)
                except Exception as retry_handler_exception:
                    logger.exception("retry_handler raised an exception - will not retry")

                    # this can be any amount > self._config.retries, to stop any more
                    # retries from happening
                    task_record['fail_cost'] = self._config.retries + 1

                    # make the reported exception be the retry handler's exception,
                    # rather than the execution level exception
                    e = retry_handler_exception
                else:
                    task_record['fail_cost'] += cost
            else:
                task_record['fail_cost'] += 1

            if task_record['status'] == States.dep_fail:
                logger.info("Task {} failed due to dependency failure so skipping retries".format(task_id))
                task_record['time_returned'] = datetime.datetime.now()
                self._send_task_log_info(task_record)
                with task_record['app_fu']._update_lock:
                    task_record['app_fu'].set_exception(e)

            elif task_record['fail_cost'] <= self._config.retries:

                # record the final state for this try before we mutate for retries
                self.update_task_state(task_record, States.fail_retryable)
                self._send_task_log_info(task_record)

                task_record['try_id'] += 1
                self.update_task_state(task_record, States.pending)
                task_record['try_time_launched'] = None
                task_record['try_time_returned'] = None
                task_record['fail_history'] = []
<<<<<<< HEAD
=======
                self._send_task_log_info(task_record)

>>>>>>> e1ce3dab
                logger.info("Task {} marked for retry".format(task_id))

            else:
                logger.error("Task {} failed after {} retry attempts. Last exception was: {}: {}".format(task_id,
                                                                                                         task_record['try_id'],
                                                                                                         type(e).__name__,
                                                                                                         e))
                logger.debug("Task {} traceback: {}".format(task_id, traceback.format_tb(e.__traceback__)))
                task_record['time_returned'] = datetime.datetime.now()
                self.update_task_state(task_record, States.failed)
                task_record['time_returned'] = datetime.datetime.now()
                self._send_task_log_info(task_record)
                with task_record['app_fu']._update_lock:
                    task_record['app_fu'].set_exception(e)

        else:
            if task_record['from_memo']:
                self._complete_task(task_record, States.memo_done, res)
                self._send_task_log_info(task_record)
            else:
                if not task_record['join']:
                    self._complete_task(task_record, States.exec_done, res)
                    self._send_task_log_info(task_record)
                else:
                    # This is a join task, and the original task's function code has
                    # completed. That means that the future returned by that code
                    # will be available inside the executor future, so we can now
                    # record the inner app ID in monitoring, and add a completion
                    # listener to that inner future.

                    joinable = future.result()

                    # Fail with a TypeError if the joinapp python body returned
                    # something we can't join on.
                    if isinstance(joinable, Future):
                        self.update_task_state(task_record, States.joining)
                        task_record['joins'] = joinable
                        task_record['join_lock'] = threading.Lock()
<<<<<<< HEAD
                        joinable.add_done_callback(partial(self.handle_join_update, task_record))
                    elif isinstance(joinable, list):  # TODO: should this be list or arbitrary iterable?
                        self.update_task_state(task_record, States.joining)
                        task_record['joins'] = joinable
                        task_record['join_lock'] = threading.Lock()
                        for inner_future in joinable:
                            # TODO: typechecking and error setting here - perhaps
                            # should put this and the one-future case inside a
                            # try and perform the error handling there in an
                            # except block? (it would be ok to go joining->failed
                            # which doesn't happen in the type error case but
                            # does happen in the joined-tasks fail case)
                            # For now, this assert will cause a DFK hang
                            assert isinstance(inner_future, Future)
=======
                        self._send_task_log_info(task_record)
                        joinable.add_done_callback(partial(self.handle_join_update, task_record))
                    elif isinstance(joinable, list) and [j for j in joinable if not isinstance(j, Future)] == []:
                        self.update_task_state(task_record, States.joining)
                        task_record['joins'] = joinable
                        task_record['join_lock'] = threading.Lock()
                        self._send_task_log_info(task_record)
                        for inner_future in joinable:
>>>>>>> e1ce3dab
                            inner_future.add_done_callback(partial(self.handle_join_update, task_record))
                    else:
                        task_record['time_returned'] = datetime.datetime.now()
                        self.update_task_state(task_record, States.failed)
                        task_record['time_returned'] = datetime.datetime.now()
                        self._send_task_log_info(task_record)
                        with task_record['app_fu']._update_lock:
                            task_record['app_fu'].set_exception(
<<<<<<< HEAD
                                TypeError(f"join_app body must return a Future or collection of Futures, got {type(joinable)}"))
=======
                                TypeError(f"join_app body must return a Future or list of Futures, got {joinable} of type {type(joinable)}"))
>>>>>>> e1ce3dab

        self._log_std_streams(task_record)

        # it might be that in the course of the update, we've gone back to being
        # pending - in which case, we should consider ourself for relaunch
        if task_record['status'] == States.pending:
            self.launch_if_ready(task_record)

    def handle_join_update(self, task_record: TaskRecord, inner_app_future: AppFuture) -> None:
        with task_record['join_lock']:
            # inner_app_future has completed, which is one (potentially of many)
            # futures the outer task is joining on.

            # If the outer task is joining on a single future, then
            # use the result of the inner_app_future as the final result of
            # the outer app future.

<<<<<<< HEAD
            # If the outer task is joining on a collection of futures, then
            # check if the collection is all done, and if so, return a list
=======
            # If the outer task is joining on a list of futures, then
            # check if the list is all done, and if so, return a list
>>>>>>> e1ce3dab
            # of the results. Otherwise, this callback can do nothing and
            # processing will happen in another callback (on the final Future
            # to complete)

            # There is no retry handling here: inner apps are responsible for
            # their own retrying, and joining state is responsible for passing
            # on whatever the result of that retrying was (if any).

            outer_task_id = task_record['id']
            logger.debug(f"Join callback for task {outer_task_id}, inner_app_future {inner_app_future}")

            if task_record['status'] != States.joining:
                logger.debug(f"Join callback for task {outer_task_id} skipping because task is not in joining state")
                return

<<<<<<< HEAD
            joinable = task_record['joins']  # Future or collection of futures

            if isinstance(joinable, list):  # TODO more generic type than list?
=======
            joinable = task_record['joins']

            if isinstance(joinable, list):
>>>>>>> e1ce3dab
                for future in joinable:
                    if not future.done():
                        logger.debug(f"A joinable future {future} is not done for task {outer_task_id} - skipping callback")
                        return  # abandon this callback processing if joinables are not all done

            # now we know each joinable Future is done
            # so now look for any exceptions
<<<<<<< HEAD
            e = None
            if isinstance(joinable, Future):
                if joinable.exception():
                    e = joinable.exception()
            elif isinstance(joinable, list):
                for future in joinable:
                    if future.exception():
                        e = future.exception()
            else:
                raise TypeError(f"Unknown joinable type {type(joinable)}")

            if e:
                logger.debug("Task {} failed due to failure of an inner join future".format(outer_task_id))
                # We keep the history separately, since the future itself could be
                # tossed.
                task_record['fail_history'].append(repr(e))
                task_record['fail_count'] += 1
                # no need to update the fail cost because join apps are never
                # retried

=======
            exceptions_tids: List[Tuple[BaseException, Optional[str]]]
            exceptions_tids = []
            if isinstance(joinable, Future):
                je = joinable.exception()
                if je is not None:
                    if hasattr(joinable, 'task_def'):
                        tid = joinable.task_def['id']
                    else:
                        tid = None
                    exceptions_tids = [(je, tid)]
            elif isinstance(joinable, list):
                for future in joinable:
                    je = future.exception()
                    if je is not None:
                        if hasattr(joinable, 'task_def'):
                            tid = joinable.task_def['id']
                        else:
                            tid = None
                        exceptions_tids.append((je, tid))
            else:
                raise TypeError(f"Unknown joinable type {type(joinable)}")

            if exceptions_tids:
                logger.debug("Task {} failed due to failure of an inner join future".format(outer_task_id))
                e = JoinError(exceptions_tids, outer_task_id)
                # We keep the history separately, since the future itself could be
                # tossed.
                task_record['fail_history'].append(repr(e))
                task_record['fail_count'] += 1
                # no need to update the fail cost because join apps are never
                # retried

>>>>>>> e1ce3dab
                self.update_task_state(task_record, States.failed)
                task_record['time_returned'] = datetime.datetime.now()
                with task_record['app_fu']._update_lock:
                    task_record['app_fu'].set_exception(e)

            else:
                # all the joinables succeeded, so construct a result:
                if isinstance(joinable, Future):
                    assert inner_app_future is joinable
                    res = joinable.result()
                elif isinstance(joinable, list):
                    res = []
                    for future in joinable:
                        res.append(future.result())
                else:
                    raise TypeError(f"Unknown joinable type {type(joinable)}")
                self._complete_task(task_record, States.exec_done, res)

            self._log_std_streams(task_record)

            self._send_task_log_info(task_record)

    def handle_app_update(self, task_record: TaskRecord, future: AppFuture) -> None:
        """This function is called as a callback when an AppFuture
        is in its final state.

        It will trigger post-app processing such as checkpointing.

        Args:
             task_record : Task record
             future (Future) : The relevant app future (which should be
                 consistent with the task structure 'app_fu' entry

        """

        task_id = task_record['id']

        if not task_record['app_fu'].done():
            logger.error("Internal consistency error: app_fu is not done for task {}".format(task_id))
        if not task_record['app_fu'] == future:
            logger.error("Internal consistency error: callback future is not the app_fu in task structure, for task {}".format(task_id))

        self.memoizer.update_memo(task_record, future)

        # Cover all checkpointing cases here:
        # Do we need to checkpoint now, or queue for later,
        # or do nothing?
        if self.checkpoint_mode == 'task_exit':
            self.checkpoint(tasks=[task_record])
        elif self.checkpoint_mode == 'manual' or \
                self.checkpoint_mode == 'periodic' or \
                self.checkpoint_mode == 'dfk_exit':
            with self.checkpoint_lock:
                self.checkpointable_tasks.append(task_record)
        elif self.checkpoint_mode is None:
            pass
        else:
            raise RuntimeError(f"Invalid checkpoint mode {self.checkpoint_mode}")

        self.wipe_task(task_id)
        return

    def _complete_task(self, task_record: TaskRecord, new_state: States, result: Any) -> None:
        """Set a task into a completed state
        """
        assert new_state in FINAL_STATES
        assert new_state not in FINAL_FAILURE_STATES
        old_state = task_record['status']

        self.update_task_state(task_record, new_state)

        logger.info(f"Task {task_record['id']} completed ({old_state.name} -> {new_state.name})")
        task_record['time_returned'] = datetime.datetime.now()

        with task_record['app_fu']._update_lock:
            task_record['app_fu'].set_result(result)

    def update_task_state(self, task_record: TaskRecord, new_state: States) -> None:
        """Updates a task record state, and recording an appropriate change
        to task state counters.
        """

        with self.task_state_counts_lock:
            if 'status' in task_record:
                self.task_state_counts[task_record['status']] -= 1
            self.task_state_counts[new_state] += 1
            task_record['status'] = new_state

    # this is a horrible place to put results radio mode decoding.
    # @staticmethod
    def _unwrap_remote_exception_wrapper(self, future: Future, task_record) -> Any:
        result = future.result()

        # this instance check is made twice - once before unwrapping radio results
        # and once afterwards. This is a bit ugly, but executors can send back an
        # unannotated RemoteExceptionWrapper, in addition to the monitoring wrapper
        # sending back an annotated RemoteExceptionWrapper
        if isinstance(result, RemoteExceptionWrapper):
            result.reraise()

        executor = self.executors[task_record['executor']]
        radio_mode = executor.radio_mode
        # raise RuntimeError(f"BENC: with radio_mode {radio_mode}, result potentially with monitoring: {result}")
        if radio_mode == "results" and not task_record['from_memo']:
            try:
                (messages, result) = result
            except Exception as e:
                raise RuntimeError(f"BENC: Got exception {e} with result = {result}")
            # raise RuntimeError(f"BENC: discarding {len(messages)} monitoring messages: {messages}")
            if self.monitoring:
                for (t, v) in messages:
                    self.monitoring.send(t, v)

        if isinstance(result, RemoteExceptionWrapper):
            result.reraise()
        return result

    def wipe_task(self, task_id: int) -> None:
        """Remove task with task_id from the internal tasks table
        """
        if self.config.garbage_collect:
            del self.tasks[task_id]

    @staticmethod
    def check_staging_inhibited(kwargs: Dict[str, Any]) -> bool:
        return kwargs.get('_parsl_staging_inhibit', False)

    def launch_if_ready(self, task_record: TaskRecord) -> None:
        """
        launch_if_ready will launch the specified task, if it is ready
        to run (for example, without dependencies, and in pending state).

        This should be called by any piece of the DataFlowKernel that
        thinks a task may have become ready to run.

        It is not an error to call launch_if_ready on a task that is not
        ready to run - launch_if_ready will not incorrectly launch that
        task.

        It is also not an error to call launch_if_ready on a task that has
        already been launched - launch_if_ready will not re-launch that
        task.

        launch_if_ready is thread safe, so may be called from any thread
        or callback.
        """
        task_id = task_record['id']
        event("DFK_LAUNCH_IF_READY_START", "TASK", task_id)
        exec_fu = None

        with task_record['task_launch_lock']:

            if task_record['status'] != States.pending:
                logger.debug(f"Task {task_id} is not pending, so launch_if_ready skipping")
                return

            counted_deps = self._count_deps(task_record['depends'])

            logger.debug(f"METRIC COUNTED_DEPS {task_id} "
                         f"total={len(task_record['depends'])} outstanding={counted_deps}")

            if counted_deps != 0:
                logger.debug(f"Task {task_id} has {counted_deps} outstanding dependencies, so launch_if_ready skipping")
                return

            # We can now launch the task or handle any dependency failures

            new_args, kwargs, exceptions_tids = self._unwrap_futures(task_record['args'],
                                                                     task_record['kwargs'])
            task_record['args'] = new_args
            task_record['kwargs'] = kwargs

            if not exceptions_tids:
                # There are no dependency errors
                try:
                    exec_fu = self.launch_task(task_record)
                    assert isinstance(exec_fu, Future)
                except Exception as e:
                    # task launched failed somehow. the execution might
                    # have been launched and an exception raised after
                    # that, though. that's hard to detect from here.
                    # we don't attempt retries here. This is an error with submission
                    # even though it might come from user code such as a plugged-in
                    # executor or memoization hash function.

                    logger.debug("Got an exception launching task", exc_info=True)
                    exec_fu = Future()
                    exec_fu.set_exception(e)
            else:
                logger.info(
                    "Task {} failed due to dependency failure".format(task_id))
                # Raise a dependency exception
                self.update_task_state(task_record, States.dep_fail)

                self._send_task_log_info(task_record)

                exec_fu = Future()
                exec_fu.set_exception(DependencyError(exceptions_tids,
                                                      task_id))

        if exec_fu:
            assert isinstance(exec_fu, Future)
            try:
                exec_fu.add_done_callback(partial(self.handle_exec_update, task_record))
            except Exception:
                # this exception is ignored here because it is assumed that exception
                # comes from directly executing handle_exec_update (because exec_fu is
                # done already). If the callback executes later, then any exception
                # coming out of the callback will be ignored and not propate anywhere,
                # so this block attempts to keep the same behaviour here.
                logger.error("add_done_callback got an exception which will be ignored", exc_info=True)

            task_record['exec_fu'] = exec_fu
        event("DFK_LAUNCH_IF_READY_END", "TASK", task_id)

    def launch_task(self, task_record: TaskRecord) -> Future:
        """Handle the actual submission of the task to the executor layer.

        If the app task has the executors attributes not set (default=='all')
        the task is launched on a randomly selected executor from the
        list of executors. This behavior could later be updated to support
        binding to executors based on user specified criteria.

        If the app task specifies a particular set of executors, it will be
        targeted at those specific executors.

        Args:
            task_record : The task record

        Returns:
            Future that tracks the execution of the submitted executable
        """
        task_id = task_record['id']
        event("DFK_LAUNCH_TASK_START", "TASK", task_id)
        executable = task_record['func']
        args = task_record['args']
        kwargs = task_record['kwargs']

        task_record['try_time_launched'] = datetime.datetime.now()

        memo_fu = self.memoizer.check_memo(task_record)
        if memo_fu:
            logger.info("Reusing cached result for task {}".format(task_id))
            task_record['from_memo'] = True
            assert isinstance(memo_fu, Future)
            event("DFK_LAUNCH_TASK_END_MEMO", "TASK", task_id)
            return memo_fu

        task_record['from_memo'] = False
        executor_label = task_record["executor"]
        try:
            executor = self.executors[executor_label]
        except Exception:
            logger.exception("Task {} requested invalid executor {}: config is\n{}".format(task_id, executor_label, self._config))
            raise ValueError("Task {} requested invalid executor {}".format(task_id, executor_label))

        try_id = task_record['fail_count']
        span_bind_sub("TASK", task_id, "TRY", (task_id, try_id))

        if self.monitoring is not None and self.monitoring.resource_monitoring_enabled:
            event("DFK_LAUNCH_TASK_MONITORING_WRAP_START", "TRY", (task_id, try_id))
            wrapper_logging_level = logging.DEBUG if self.monitoring.monitoring_debug else logging.INFO
            (executable, args, kwargs) = self.monitoring.monitor_wrapper(executable, args, kwargs, try_id, task_id,
                                                                         self.monitoring.monitoring_hub_url,
                                                                         self.run_id,
                                                                         wrapper_logging_level,
                                                                         self.monitoring.resource_monitoring_interval,
                                                                         executor.radio_mode,
                                                                         executor.monitor_resources(),
                                                                         self.run_dir)
            event("DFK_LAUNCH_TASK_MONITORING_WRAP_END", "TRY", (task_id, try_id))

        event("DFK_LAUNCH_TASK_GET_SUBMITTER_LOCK_START", "TRY", (task_id, try_id))
        with self.submitter_lock:
            event("DFK_LAUNCH_TASK_GET_SUBMITTER_LOCK_END", "TRY", (task_id, try_id))
            exec_fu = executor.submit(executable, task_record['resource_specification'], *args, **kwargs)
        event("DFK_LAUNCH_TASK_UPDATE_TASK_STATE_START", "TRY", (task_id, try_id))
        self.update_task_state(task_record, States.launched)
        event("DFK_LAUNCH_TASK_UPDATE_TASK_STATE_END", "TRY", (task_id, try_id))

        event("DFK_LAUNCH_TASK_SEND_TASK_LOG_INFO_START", "TRY", (task_id, try_id))
        self._send_task_log_info(task_record)
        event("DFK_LAUNCH_TASK_SEND_TASK_LOG_INFO_END", "TRY", (task_id, try_id))

        if hasattr(exec_fu, "parsl_executor_task_id"):
            span_bind_sub("TRY", (task_id, try_id), "EXECUTOR_TASK", exec_fu.parsl_executor_task_id)
            logger.info(f"Parsl task {task_id} try {try_id} launched on executor {executor.label} with executor id {exec_fu.parsl_executor_task_id}")
        else:
            logger.info(f"Parsl task {task_id} try {try_id} launched on executor {executor.label}")

        event("DFK_LAUNCH_TASK_LOG_STD_STREAMS_START", "TRY", (task_id, try_id))
        self._log_std_streams(task_record)
        event("DFK_LAUNCH_TASK_LOG_STD_STREAMS_END", "TRY", (task_id, try_id))

        event("DFK_LAUNCH_TASK_END_LAUNCHED", "TRY", (task_id, try_id))
        return exec_fu

    def _add_input_deps(self, executor: str, args: Sequence[Any], kwargs: Dict[str, Any], func: Callable) -> Tuple[Sequence[Any], Dict[str, Any], Callable]:
        """Look for inputs of the app that are files. Give the data manager
        the opportunity to replace a file with a data future for that file,
        for example wrapping the result of a staging action.

        Args:
            - executor (str) : executor where the app is going to be launched
            - args (List) : Positional args to app function
            - kwargs (Dict) : Kwargs to app function
        """

        # Return if the task is a data management task, rather than doing
        #  data management on it.
        if self.check_staging_inhibited(kwargs):
            logger.debug("Not performing input staging")
            return args, kwargs, func

        inputs = kwargs.get('inputs', [])
        for idx, f in enumerate(inputs):
            (inputs[idx], func) = self.data_manager.optionally_stage_in(f, func, executor)

        for kwarg, f in kwargs.items():
            (kwargs[kwarg], func) = self.data_manager.optionally_stage_in(f, func, executor)

        newargs = list(args)
        for idx, f in enumerate(newargs):
            (newargs[idx], func) = self.data_manager.optionally_stage_in(f, func, executor)

        return tuple(newargs), kwargs, func

    def _add_output_deps(self, executor: str, args: Sequence[Any], kwargs: Dict[str, Any], app_fut: AppFuture, func: Callable) -> Callable:
        logger.debug("Adding output dependencies")
        outputs = kwargs.get('outputs', [])
        app_fut._outputs = []
        for idx, f in enumerate(outputs):
            if isinstance(f, File) and not self.check_staging_inhibited(kwargs):
                # replace a File with a DataFuture - either completing when the stageout
                # future completes, or if no stage out future is returned, then when the
                # app itself completes.

                # The staging code will get a clean copy which it is allowed to mutate,
                # while the DataFuture-contained original will not be modified by any staging.
                f_copy = f.cleancopy()
                outputs[idx] = f_copy

                logger.debug("Submitting stage out for output file {}".format(repr(f)))
                stageout_fut = self.data_manager.stage_out(f_copy, executor, app_fut)
                if stageout_fut:
                    logger.debug("Adding a dependency on stageout future for {}".format(repr(f)))
                    app_fut._outputs.append(DataFuture(stageout_fut, f, tid=app_fut.tid))
                else:
                    logger.debug("No stageout dependency for {}".format(repr(f)))
                    app_fut._outputs.append(DataFuture(app_fut, f, tid=app_fut.tid))

                # this is a hook for post-task stageout
                # note that nothing depends on the output - which is maybe a bug
                # in the not-very-tested stageout system?
                func = self.data_manager.replace_task_stage_out(f_copy, func, executor)
            else:
                logger.debug("Not performing output staging for: {}".format(repr(f)))
                app_fut._outputs.append(DataFuture(app_fut, f, tid=app_fut.tid))
        return func

    def _gather_all_deps(self, args: Sequence[Any], kwargs: Dict[str, Any]) -> List[Future]:
        """Assemble a list of all Futures passed as arguments, kwargs or in the inputs kwarg.

        Args:
            - args: The list of args pass to the app
            - kwargs: The dict of all kwargs passed to the app

        Returns:
            - list of dependencies

        """
        depends: List[Future] = []

        def check_dep(d: Any) -> None:
            if isinstance(d, Future):
                depends.extend([d])

        # Check the positional args
        for dep in args:
            check_dep(dep)

        # Check for explicit kwargs ex, fu_1=<fut>
        for key in kwargs:
            dep = kwargs[key]
            check_dep(dep)

        # Check for futures in inputs=[<fut>...]
        for dep in kwargs.get('inputs', []):
            check_dep(dep)

        return depends

    def _unwrap_futures(self, args, kwargs):
        """This function should be called when all dependencies have completed.

        It will rewrite the arguments for that task, replacing each Future
        with the result of that future.

        If the user hid futures a level below, we will not catch
        it, and will (most likely) result in a type error.

        Args:
             args (List) : Positional args to app function
             kwargs (Dict) : Kwargs to app function

        Return:
            a rewritten args list
            a rewritten kwargs dict
            pairs of exceptions, task ids from any Futures which stored
            exceptions rather than results.
        """
        dep_failures = []

        # Replace item in args
        new_args = []
        for dep in args:
            if isinstance(dep, Future):
                try:
                    new_args.extend([dep.result()])
                except Exception as e:
                    if hasattr(dep, 'task_def'):
                        tid = dep.task_def['id']
                    else:
                        tid = None
                    dep_failures.extend([(e, tid)])
            else:
                new_args.extend([dep])

        # Check for explicit kwargs ex, fu_1=<fut>
        for key in kwargs:
            dep = kwargs[key]
            if isinstance(dep, Future):
                try:
                    kwargs[key] = dep.result()
                except Exception as e:
                    if hasattr(dep, 'task_def'):
                        tid = dep.task_def['id']
                    else:
                        tid = None
                    dep_failures.extend([(e, tid)])

        # Check for futures in inputs=[<fut>...]
        if 'inputs' in kwargs:
            new_inputs = []
            for dep in kwargs['inputs']:
                if isinstance(dep, Future):
                    try:
                        new_inputs.extend([dep.result()])
                    except Exception as e:
                        if hasattr(dep, 'task_def'):
                            tid = dep.task_def['id']
                        else:
                            tid = None
                        dep_failures.extend([(e, tid)])

                else:
                    new_inputs.extend([dep])
            kwargs['inputs'] = new_inputs

        return new_args, kwargs, dep_failures

    def submit(self,
               func: Callable,
               app_args: Sequence[Any],
               executors: Union[str, Sequence[str]] = 'all',
               cache: bool = False,
               ignore_for_cache: Optional[Sequence[str]] = None,
               app_kwargs: Dict[str, Any] = {},
               join: bool = False) -> AppFuture:
        """Add task to the dataflow system.

        If the app task has the executors attributes not set (default=='all')
        the task will be launched on a randomly selected executor from the
        list of executors. If the app task specifies a particular set of
        executors, it will be targeted at the specified executors.

        Args:
            - func : A function object

        KWargs :
            - app_args : Args to the function
            - executors (list or string) : List of executors this call could go to.
                    Default='all'
            - cache (Bool) : To enable memoization or not
            - ignore_for_cache (list) : List of kwargs to be ignored for memoization/checkpointing
            - app_kwargs (dict) : Rest of the kwargs to the fn passed as dict.

        Returns:
               (AppFuture) [DataFutures,]

        """
        task_id = self.task_count
        self.task_count += 1
        event("DFK_SUBMIT_START", "TASK", task_id)
        if ignore_for_cache is None:
            ignore_for_cache = []
        else:
            # duplicate so that it can be modified safely later
            ignore_for_cache = list(ignore_for_cache)

        if self.cleanup_called:
            raise RuntimeError("Cannot submit to a DFK that has been cleaned up")

        event("DFK_SUBMIT_CHOOSE_EXECUTOR_START", "TASK", task_id)
        if isinstance(executors, str) and executors.lower() == 'all':
            choices = list(e for e in self.executors if e != '_parsl_internal')
        elif isinstance(executors, list):
            choices = executors
        else:
            raise ValueError("Task {} supplied invalid type for executors: {}".format(task_id, type(executors)))
        executor = random.choice(choices)
        event("DFK_SUBMIT_CHOOSE_EXECUTOR_END", "TASK", task_id)
        logger.debug("Task {} will be sent to executor {}".format(task_id, executor))

        # The below uses func.__name__ before it has been wrapped by any staging code.

        event("DFK_SUBMIT_MUNGE_ARGS_START", "TASK", task_id)
        label = app_kwargs.get('label')
        for kw in ['stdout', 'stderr']:
            if kw in app_kwargs:
                if app_kwargs[kw] == parsl.AUTO_LOGNAME:
                    if kw not in ignore_for_cache:
                        ignore_for_cache += [kw]
                    app_kwargs[kw] = os.path.join(
                                self.run_dir,
                                'task_logs',
                                str(int(task_id / 10000)).zfill(4),  # limit logs to 10k entries per directory
                                'task_{}_{}{}.{}'.format(
                                    str(task_id).zfill(4),
                                    func.__name__,
                                    '' if label is None else '_{}'.format(label),
                                    kw)
                    )

        resource_specification = app_kwargs.get('parsl_resource_specification', {})
        event("DFK_SUBMIT_MUNGE_ARGS_END", "TASK", task_id)

        task_def: TaskRecord
        task_def = {'depends': [],
                    'executor': executor,
                    'func_name': func.__name__,
                    'memoize': cache,
                    'hashsum': None,
                    'exec_fu': None,
                    'fail_count': 0,
                    'fail_cost': 0,
                    'fail_history': [],
                    'from_memo': None,
                    'ignore_for_cache': ignore_for_cache,
                    'join': join,
                    'joins': None,
                    'try_id': 0,
                    'id': task_id,
                    'time_invoked': datetime.datetime.now(),
                    'time_returned': None,
                    'try_time_launched': None,
                    'try_time_returned': None,
                    'resource_specification': resource_specification}

        event("DFK_SUBMIT_UPDATE_UNSCHED_STATE_START", "TASK", task_id)
        self.update_task_state(task_def, States.unsched)
        event("DFK_SUBMIT_UPDATE_UNSCHED_STATE_END", "TASK", task_id)

        app_fu = AppFuture(task_def)

        # Transform remote input files to data futures
        event("DFK_SUBMIT_ADD_DEPS_START", "TASK", task_id)
        app_args, app_kwargs, func = self._add_input_deps(executor, app_args, app_kwargs, func)

        func = self._add_output_deps(executor, app_args, app_kwargs, app_fu, func)
        event("DFK_SUBMIT_ADD_DEPS_END", "TASK", task_id)

        event("DFK_SUBMIT_UPDATE_KWARGS_START", "TASK", task_id)
        task_def.update({
                    'args': app_args,
                    'func': func,
                    'kwargs': app_kwargs,
                    'app_fu': app_fu})
        event("DFK_SUBMIT_UPDATE_KWARGS_END", "TASK", task_id)

        assert task_id not in self.tasks

        self.tasks[task_id] = task_def

        # Get the list of dependencies for the task
        event("DFK_SUBMIT_EXAMINE_DEPS_START", "TASK", task_id)
        depends = self._gather_all_deps(app_args, app_kwargs)
        task_def['depends'] = depends

        depend_descs = []
        for d in depends:
            if isinstance(d, AppFuture) or isinstance(d, DataFuture):
                depend_descs.append("task {}".format(d.tid))
            else:
                depend_descs.append(repr(d))

        if depend_descs != []:
            waiting_message = "waiting on {}".format(", ".join(depend_descs))
        else:
            waiting_message = "not waiting on any dependency"

        logger.debug(f"METRIC GATHERED_DEPS {task_id} "
                     f"depends={len(depends)}")

        event("DFK_SUBMIT_EXAMINE_DEPS_END", "TASK", task_id)

        logger.info("Task {} submitted for App {}, {}".format(task_id,
                                                              task_def['func_name'],
                                                              waiting_message))

        task_def['task_launch_lock'] = threading.Lock()

        event("DFK_SUBMIT_ADD_CALLBACK_START", "TASK", task_id)
        app_fu.add_done_callback(partial(self.handle_app_update, task_def))
        event("DFK_SUBMIT_UPDATE_PENDING_STATE_START", "TASK", task_id)
        self.update_task_state(task_def, States.pending)
        event("DFK_SUBMIT_UPDATE_PENDING_STATE_END", "TASK", task_id)
        logger.debug("Task {} set to pending state with AppFuture: {}".format(task_id, task_def['app_fu']))

        event("DFK_SUBMIT_MONITORING_PENDING_START", "TASK", task_id)
        self._send_task_log_info(task_def)
        event("DFK_SUBMIT_MONITORING_PENDING_END", "TASK", task_id)

        # at this point add callbacks to all dependencies to do a launch_if_ready
        # call whenever a dependency completes.

        # we need to be careful about the order of setting the state to pending,
        # adding the callbacks, and caling launch_if_ready explicitly once always below.

        # I think as long as we call launch_if_ready once after setting pending, then
        # we can add the callback dependencies at any point: if the callbacks all fire
        # before then, they won't cause a launch, but the one below will. if they fire
        # after we set it pending, then the last one will cause a launch, and the
        # explicit one won't.

        for d in depends:

            def callback_adapter(dep_fut: Future) -> None:
                self.launch_if_ready(task_def)

            try:
                d.add_done_callback(callback_adapter)
            except Exception as e:
                logger.error("add_done_callback got an exception {} which will be ignored".format(e))

        self.launch_if_ready(task_def)

        event("DFK_SUBMIT_END", "TASK", task_id)
        return app_fu

    # it might also be interesting to assert that all DFK
    # tasks are in a "final" state (3,4,5) when the DFK
    # is closed down, and report some kind of warning.
    # although really I'd like this to drain properly...
    # and a drain function might look like this.
    # If tasks have their states changed, this won't work properly
    # but we can validate that...
    def log_task_states(self) -> None:
        logger.info("Summary of tasks in DFK:")

        with self.task_state_counts_lock:
            for state in States:
                logger.info("Tasks in state {}: {}".format(str(state), self.task_state_counts[state]))

        logger.info("End of summary")

    def _create_remote_dirs_over_channel(self, provider: ExecutionProvider, channel: Channel) -> None:
        """Create script directories across a channel

        Parameters
        ----------
        provider: Provider obj
           Provider for which scripts dirs are being created
        channel: Channel obj
           Channel over which the remote dirs are to be created
        """
        run_dir = self.run_dir
        if channel.script_dir is None:
            channel.script_dir = os.path.join(run_dir, 'submit_scripts')

            # Only create dirs if we aren't on a shared-fs
            if not channel.isdir(run_dir):
                parent, child = pathlib.Path(run_dir).parts[-2:]
                remote_run_dir = os.path.join(parent, child)
                channel.script_dir = os.path.join(remote_run_dir, 'remote_submit_scripts')
                provider.script_dir = os.path.join(run_dir, 'local_submit_scripts')

        channel.makedirs(channel.script_dir, exist_ok=True)

    def add_executors(self, executors):
        for executor in executors:
            executor.run_id = self.run_id
            executor.run_dir = self.run_dir
            executor.hub_address = self.hub_address
            executor.hub_port = self.hub_interchange_port
            if hasattr(executor, 'provider'):
                if hasattr(executor.provider, 'script_dir'):
                    executor.provider.script_dir = os.path.join(self.run_dir, 'submit_scripts')
                    os.makedirs(executor.provider.script_dir, exist_ok=True)

                    if hasattr(executor.provider, 'channels'):
                        logger.debug("Creating script_dir across multiple channels")
                        for channel in executor.provider.channels:
                            self._create_remote_dirs_over_channel(executor.provider, channel)
                    else:
                        self._create_remote_dirs_over_channel(executor.provider, executor.provider.channel)

            self.executors[executor.label] = executor
            block_ids = executor.start()
            if self.monitoring and block_ids:
                new_status = {}
                for bid in block_ids:
                    new_status[bid] = JobStatus(JobState.PENDING)
                msg = executor.create_monitoring_info(new_status)
                logger.debug("Sending monitoring message {} to hub from DFK".format(msg))
                self.monitoring.send(MessageType.BLOCK_INFO, msg)
        self.flowcontrol.add_executors(executors)

    def atexit_cleanup(self) -> None:
        if not self.cleanup_called:
            logger.info("DFK cleanup because python process is exiting")
            self.cleanup()
        else:
            logger.info("python process is exiting, but DFK has already been cleaned up")

    def wait_for_current_tasks(self) -> None:
        """Waits for all tasks in the task list to be completed, by waiting for their
        AppFuture to be completed. This method will not necessarily wait for any tasks
        added after cleanup has started (such as data stageout?)
        """

        logger.info("Waiting for all remaining tasks to complete")

        items = list(self.tasks.items())
        for task_id, task_record in items:
            # .exception() is a less exception throwing way of
            # waiting for completion than .result()
            fut = task_record['app_fu']
            if not fut.done():
                fut.exception()
            # now app future is done, poll until DFK state is final: a DFK state being final and the app future being done do not imply each other.
            while task_record['status'] not in FINAL_STATES:
                time.sleep(0.1)

        logger.info("All remaining tasks completed")

    @wrap_with_logs
    def cleanup(self) -> None:
        """DataFlowKernel cleanup.

        This involves releasing all resources explicitly.

        We call scale_in on each of the executors and call executor.shutdown.
        """
        logger.info("DFK cleanup initiated")

        # this check won't detect two DFK cleanups happening from
        # different threads extremely close in time because of
        # non-atomic read/modify of self.cleanup_called
        if self.cleanup_called:
            raise Exception("attempt to clean up DFK when it has already been cleaned-up")
        self.cleanup_called = True

        self.log_task_states()

        # Checkpointing takes priority over the rest of the tasks
        # checkpoint if any valid checkpoint method is specified
        if self.checkpoint_mode is not None:
            self.checkpoint()

            if self._checkpoint_timer:
                logger.info("Stopping checkpoint timer")
                self._checkpoint_timer.close()

        # Send final stats
        self.usage_tracker.send_message()
        self.usage_tracker.close()

        logger.info("Closing flowcontrol")
        self.flowcontrol.close()
        logger.info("Terminated flow control")

        logger.info("Scaling in and shutting down executors")

        for executor in self.executors.values():
            if not executor.bad_state_is_set:
                if isinstance(executor, BlockProviderExecutor):
                    logger.info(f"Scaling in executor {executor.label}")
                    job_ids = executor.provider.resources.keys()
                    block_ids = executor.scale_in(len(job_ids))
                    if self.monitoring and block_ids:
                        new_status = {}
                        for bid in block_ids:
                            new_status[bid] = JobStatus(JobState.CANCELLED)
                        msg = executor.create_monitoring_info(new_status)
                        logger.debug("Sending message {} to hub from DFK".format(msg))
                        self.monitoring.send(MessageType.BLOCK_INFO, msg)
                logger.info(f"Shutting down executor {executor.label}")
                executor.shutdown()
                logger.info(f"Shut down executor {executor.label}")
            else:  # and bad_state_is_set
                logger.warning(f"Not shutting down executor {executor.label} because it is in bad state")

        logger.info("Terminated executors")
        self.time_completed = datetime.datetime.now()

        if self.monitoring:
            logger.info("Sending final monitoring message")
            self.monitoring.send(MessageType.WORKFLOW_INFO,
                                 {'tasks_failed_count': self.task_state_counts[States.failed],
                                  'tasks_completed_count': self.task_state_counts[States.exec_done],
                                  "time_began": self.time_began,
                                  'time_completed': self.time_completed,
                                  'run_id': self.run_id, 'rundir': self.run_dir,
                                  'exit_now': True})

            logger.info("Terminating monitoring")
            self.monitoring.close()
            logger.info("Terminated monitoring")

        logger.info("DFK cleanup complete")

    def checkpoint(self, tasks: Optional[Sequence[TaskRecord]] = None) -> str:
        """Checkpoint the dfk incrementally to a checkpoint file.

        When called, every task that has been completed yet not
        checkpointed is checkpointed to a file.

        Kwargs:
            - tasks (List of task records) : List of task ids to checkpoint. Default=None
                                         if set to None, we iterate over all tasks held by the DFK.

        .. note::
            Checkpointing only works if memoization is enabled

        Returns:
            Checkpoint dir if checkpoints were written successfully.
            By default the checkpoints are written to the RUNDIR of the current
            run under RUNDIR/checkpoints/{tasks.pkl, dfk.pkl}
        """
        with self.checkpoint_lock:
            if tasks:
                checkpoint_queue = tasks
            else:
                checkpoint_queue = self.checkpointable_tasks
                self.checkpointable_tasks = []

            checkpoint_dir = '{0}/checkpoint'.format(self.run_dir)
            checkpoint_dfk = checkpoint_dir + '/dfk.pkl'
            checkpoint_tasks = checkpoint_dir + '/tasks.pkl'

            if not os.path.exists(checkpoint_dir):
                os.makedirs(checkpoint_dir, exist_ok=True)

            with open(checkpoint_dfk, 'wb') as f:
                state = {'rundir': self.run_dir,
                         'task_count': self.task_count
                         }
                pickle.dump(state, f)

            count = 0

            with open(checkpoint_tasks, 'ab') as f:
                for task_record in checkpoint_queue:
                    task_id = task_record['id']

                    if task_record['app_fu'] is None:
                        continue

                    app_fu = task_record['app_fu']

                    if app_fu.done() and app_fu.exception() is None:
                        hashsum = task_record['hashsum']
                        if not hashsum:
                            continue
                        t = {'hash': hashsum,
                             'exception': None,
                             'result': None}

                        t['result'] = app_fu.result()

                        # We are using pickle here since pickle dumps to a file in 'ab'
                        # mode behave like a incremental log.
                        pickle.dump(t, f)
                        count += 1
                        logger.debug("Task {} checkpointed".format(task_id))

            self.checkpointed_tasks += count

            if count == 0:
                if self.checkpointed_tasks == 0:
                    logger.warning("No tasks checkpointed so far in this run. Please ensure caching is enabled")
                else:
                    logger.debug("No tasks checkpointed in this pass.")
            else:
                logger.info("Done checkpointing {} tasks".format(count))

            return checkpoint_dir

    def _load_checkpoints(self, checkpointDirs: Sequence[str]) -> Dict[str, Future[Any]]:
        """Load a checkpoint file into a lookup table.

        The data being loaded from the pickle file mostly contains input
        attributes of the task: func, args, kwargs, env...
        To simplify the check of whether the exact task has been completed
        in the checkpoint, we hash these input params and use it as the key
        for the memoized lookup table.

        Args:
            - checkpointDirs (list) : List of filepaths to checkpoints
              Eg. ['runinfo/001', 'runinfo/002']

        Returns:
            - memoized_lookup_table (dict)
        """
        memo_lookup_table = {}

        for checkpoint_dir in checkpointDirs:
            logger.info("Loading checkpoints from {}".format(checkpoint_dir))
            checkpoint_file = os.path.join(checkpoint_dir, 'tasks.pkl')
            try:
                with open(checkpoint_file, 'rb') as f:
                    while True:
                        try:
                            data = pickle.load(f)
                            # Copy and hash only the input attributes
                            memo_fu: Future = Future()
                            assert data['exception'] is None
                            memo_fu.set_result(data['result'])
                            memo_lookup_table[data['hash']] = memo_fu

                        except EOFError:
                            # Done with the checkpoint file
                            break
            except FileNotFoundError:
                reason = "Checkpoint file was not found: {}".format(
                    checkpoint_file)
                logger.error(reason)
                raise BadCheckpoint(reason)
            except Exception:
                reason = "Failed to load checkpoint: {}".format(
                    checkpoint_file)
                logger.error(reason)
                raise BadCheckpoint(reason)

            logger.info("Completed loading checkpoint: {0} with {1} tasks".format(checkpoint_file,
                                                                                  len(memo_lookup_table.keys())))
        return memo_lookup_table

    def load_checkpoints(self, checkpointDirs):
        """Load checkpoints from the checkpoint files into a dictionary.

        The results are used to pre-populate the memoizer's lookup_table

        Kwargs:
             - checkpointDirs (list) : List of run folder to use as checkpoints
               Eg. ['runinfo/001', 'runinfo/002']

        Returns:
             - dict containing, hashed -> future mappings
        """
        self.memo_lookup_table = None

        if not checkpointDirs:
            return {}

        if type(checkpointDirs) is not list:
            raise BadCheckpoint("checkpointDirs expects a list of checkpoints")

        return self._load_checkpoints(checkpointDirs)

    @staticmethod
    def _log_std_streams(task_record: TaskRecord) -> None:
        if task_record['app_fu'].stdout is not None:
            logger.info("Standard output for task {} available at {}".format(task_record['id'], task_record['app_fu'].stdout))
        if task_record['app_fu'].stderr is not None:
            logger.info("Standard error for task {} available at {}".format(task_record['id'], task_record['app_fu'].stderr))


class DataFlowKernelLoader(object):
    """Manage which DataFlowKernel is active.

    This is a singleton class containing only class methods. You should not
    need to instantiate this class.
    """

    _dfk: Optional[DataFlowKernel] = None

    @classmethod
    def clear(cls) -> None:
        """Clear the active DataFlowKernel so that a new one can be loaded."""
        cls._dfk = None

    @classmethod
    @typeguard.typechecked
    def load(cls, config: Optional[Config] = None) -> DataFlowKernel:
        """Load a DataFlowKernel.

        Args:
            - config (Config) : Configuration to load. This config will be passed to a
              new DataFlowKernel instantiation which will be set as the active DataFlowKernel.
        Returns:
            - DataFlowKernel : The loaded DataFlowKernel object.
        """
        if cls._dfk is not None:
            raise RuntimeError('Config has already been loaded')

        if config is None:
            cls._dfk = DataFlowKernel(Config())
        else:
            cls._dfk = DataFlowKernel(config)

        return cls._dfk

    @classmethod
    def wait_for_current_tasks(cls) -> None:
        """Waits for all tasks in the task list to be completed, by waiting for their
        AppFuture to be completed. This method will not necessarily wait for any tasks
        added after cleanup has started such as data stageout.
        """
        cls.dfk().wait_for_current_tasks()

    @classmethod
    def dfk(cls) -> DataFlowKernel:
        """Return the currently-loaded DataFlowKernel."""
        if cls._dfk is None:
            raise RuntimeError('Must first load config')
        return cls._dfk<|MERGE_RESOLUTION|>--- conflicted
+++ resolved
@@ -343,11 +343,8 @@
                 task_record['try_time_launched'] = None
                 task_record['try_time_returned'] = None
                 task_record['fail_history'] = []
-<<<<<<< HEAD
-=======
                 self._send_task_log_info(task_record)
 
->>>>>>> e1ce3dab
                 logger.info("Task {} marked for retry".format(task_id))
 
             else:
@@ -386,22 +383,6 @@
                         self.update_task_state(task_record, States.joining)
                         task_record['joins'] = joinable
                         task_record['join_lock'] = threading.Lock()
-<<<<<<< HEAD
-                        joinable.add_done_callback(partial(self.handle_join_update, task_record))
-                    elif isinstance(joinable, list):  # TODO: should this be list or arbitrary iterable?
-                        self.update_task_state(task_record, States.joining)
-                        task_record['joins'] = joinable
-                        task_record['join_lock'] = threading.Lock()
-                        for inner_future in joinable:
-                            # TODO: typechecking and error setting here - perhaps
-                            # should put this and the one-future case inside a
-                            # try and perform the error handling there in an
-                            # except block? (it would be ok to go joining->failed
-                            # which doesn't happen in the type error case but
-                            # does happen in the joined-tasks fail case)
-                            # For now, this assert will cause a DFK hang
-                            assert isinstance(inner_future, Future)
-=======
                         self._send_task_log_info(task_record)
                         joinable.add_done_callback(partial(self.handle_join_update, task_record))
                     elif isinstance(joinable, list) and [j for j in joinable if not isinstance(j, Future)] == []:
@@ -410,7 +391,6 @@
                         task_record['join_lock'] = threading.Lock()
                         self._send_task_log_info(task_record)
                         for inner_future in joinable:
->>>>>>> e1ce3dab
                             inner_future.add_done_callback(partial(self.handle_join_update, task_record))
                     else:
                         task_record['time_returned'] = datetime.datetime.now()
@@ -419,11 +399,7 @@
                         self._send_task_log_info(task_record)
                         with task_record['app_fu']._update_lock:
                             task_record['app_fu'].set_exception(
-<<<<<<< HEAD
-                                TypeError(f"join_app body must return a Future or collection of Futures, got {type(joinable)}"))
-=======
                                 TypeError(f"join_app body must return a Future or list of Futures, got {joinable} of type {type(joinable)}"))
->>>>>>> e1ce3dab
 
         self._log_std_streams(task_record)
 
@@ -441,13 +417,8 @@
             # use the result of the inner_app_future as the final result of
             # the outer app future.
 
-<<<<<<< HEAD
-            # If the outer task is joining on a collection of futures, then
-            # check if the collection is all done, and if so, return a list
-=======
             # If the outer task is joining on a list of futures, then
             # check if the list is all done, and if so, return a list
->>>>>>> e1ce3dab
             # of the results. Otherwise, this callback can do nothing and
             # processing will happen in another callback (on the final Future
             # to complete)
@@ -463,15 +434,9 @@
                 logger.debug(f"Join callback for task {outer_task_id} skipping because task is not in joining state")
                 return
 
-<<<<<<< HEAD
-            joinable = task_record['joins']  # Future or collection of futures
-
-            if isinstance(joinable, list):  # TODO more generic type than list?
-=======
             joinable = task_record['joins']
 
             if isinstance(joinable, list):
->>>>>>> e1ce3dab
                 for future in joinable:
                     if not future.done():
                         logger.debug(f"A joinable future {future} is not done for task {outer_task_id} - skipping callback")
@@ -479,28 +444,6 @@
 
             # now we know each joinable Future is done
             # so now look for any exceptions
-<<<<<<< HEAD
-            e = None
-            if isinstance(joinable, Future):
-                if joinable.exception():
-                    e = joinable.exception()
-            elif isinstance(joinable, list):
-                for future in joinable:
-                    if future.exception():
-                        e = future.exception()
-            else:
-                raise TypeError(f"Unknown joinable type {type(joinable)}")
-
-            if e:
-                logger.debug("Task {} failed due to failure of an inner join future".format(outer_task_id))
-                # We keep the history separately, since the future itself could be
-                # tossed.
-                task_record['fail_history'].append(repr(e))
-                task_record['fail_count'] += 1
-                # no need to update the fail cost because join apps are never
-                # retried
-
-=======
             exceptions_tids: List[Tuple[BaseException, Optional[str]]]
             exceptions_tids = []
             if isinstance(joinable, Future):
@@ -533,7 +476,6 @@
                 # no need to update the fail cost because join apps are never
                 # retried
 
->>>>>>> e1ce3dab
                 self.update_task_state(task_record, States.failed)
                 task_record['time_returned'] = datetime.datetime.now()
                 with task_record['app_fu']._update_lock:
