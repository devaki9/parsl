--- conflicted
+++ resolved
@@ -292,12 +292,6 @@
             task_record['fail_history'].append(repr(e))
             task_record['fail_count'] += 1
             if self._config.retry_handler:
-<<<<<<< HEAD
-                # TODO: put protective code around here for when retry_handler
-                # raises an exception: at which point the task should be
-                # aborted entirely (eg set fail_cost > config retries)
-=======
->>>>>>> c974a844
                 try:
                     cost = self._config.retry_handler(e, task_record)
                 except Exception as retry_handler_exception:
