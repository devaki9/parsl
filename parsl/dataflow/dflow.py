from __future__ import annotations

import atexit
import concurrent.futures as cf
import datetime
import inspect
import logging
import os
import pickle
import random
import sys
import threading
import time
from concurrent.futures import Future
from functools import partial
from getpass import getuser
from socket import gethostname
from typing import Any, Callable, Dict, List, Optional, Sequence, Tuple, Union
from uuid import uuid4

import typeguard
from typeguard import typechecked

import parsl
from parsl.app.errors import RemoteExceptionWrapper
from parsl.app.futures import DataFuture
from parsl.config import Config
from parsl.data_provider.data_manager import DataManager
from parsl.data_provider.files import File
from parsl.dataflow.dependency_resolvers import SHALLOW_DEPENDENCY_RESOLVER
from parsl.dataflow.errors import BadCheckpoint, DependencyError, JoinError
from parsl.dataflow.futures import AppFuture
from parsl.dataflow.memoization import Memoizer
from parsl.dataflow.rundirs import make_rundir
from parsl.dataflow.states import FINAL_FAILURE_STATES, FINAL_STATES, States
from parsl.dataflow.taskrecord import TaskRecord
from parsl.errors import (
    ConfigurationError,
    InternalConsistencyError,
    NoDataFlowKernelError,
)
from parsl.executors.base import ParslExecutor
from parsl.executors.status_handling import BlockProviderExecutor
from parsl.executors.threads import ThreadPoolExecutor
from parsl.jobs.job_status_poller import JobStatusPoller
from parsl.monitoring import MonitoringHub
from parsl.monitoring.message_type import MessageType
from parsl.monitoring.remote import monitor_wrapper
from parsl.process_loggers import wrap_with_logs
<<<<<<< HEAD
from parsl.providers.base import ExecutionProvider
from parsl.trace import Span, event, output_event_stats, span_bind_sub
=======
>>>>>>> 5cb58d15
from parsl.usage_tracking.usage import UsageTracker
from parsl.utils import Timer, get_all_checkpoints, get_std_fname_mode, get_version

logger = logging.getLogger(__name__)


class DataFlowKernel:
    """The DataFlowKernel adds dependency awareness to an existing executor.

    It is responsible for managing futures, such that when dependencies are resolved,
    pending tasks move to the runnable state.

    Here is a simplified diagram of what happens internally::

         User             |        DFK         |    Executor
        ----------------------------------------------------------
                          |                    |
               Task-------+> +Submit           |
             App_Fu<------+--|                 |
                          |  Dependencies met  |
                          |         task-------+--> +Submit
                          |        Ex_Fu<------+----|

    """

    @typechecked
    def __init__(self, config: Config) -> None:
        """Initialize the DataFlowKernel.

        Parameters
        ----------
        config : Config
            A specification of all configuration options. For more details see the
            :class:~`parsl.config.Config` documentation.
        """

        # this will be used to check cleanup only happens once
        self.cleanup_called = False

        self._config = config
        self.run_dir = make_rundir(config.run_dir)

        if config.initialize_logging:
            parsl.set_file_logger("{}/parsl.log".format(self.run_dir), level=logging.DEBUG)

        logger.info("Starting DataFlowKernel with config\n{}".format(config))

        logger.info("Parsl version: {}".format(get_version()))

        self.checkpoint_lock = threading.Lock()

        self.usage_tracker = UsageTracker(self)
        self.usage_tracker.send_start_message()

        self.task_state_counts_lock = threading.Lock()
        self.task_state_counts = {state: 0 for state in States}

        # Monitoring
        self.run_id = str(uuid4())

        self.monitoring: Optional[MonitoringHub]
        self.monitoring = config.monitoring

        if self.monitoring:
            if self.monitoring.logdir is None:
                self.monitoring.logdir = self.run_dir
            self.monitoring.start(self.run_dir, self.config.run_dir)

        self.time_began = datetime.datetime.now()
        self.time_completed: Optional[datetime.datetime] = None

        logger.info("Run id is: " + self.run_id)

        self.workflow_name = None
        if self.monitoring is not None and self.monitoring.workflow_name is not None:
            self.workflow_name = self.monitoring.workflow_name
        else:
            for frame in inspect.stack():
                logger.debug("Considering candidate for workflow name: {}".format(frame.filename))
                fname = os.path.basename(str(frame.filename))
                parsl_file_names = ['dflow.py', 'typeguard.py', '__init__.py']
                # Find first file name not considered a parsl file
                if fname not in parsl_file_names:
                    self.workflow_name = fname
                    logger.debug("Using {} as workflow name".format(fname))
                    break
            else:
                logger.debug("Could not choose a name automatically")
                self.workflow_name = "unnamed"

        self.workflow_version = str(self.time_began.replace(microsecond=0))
        if self.monitoring is not None and self.monitoring.workflow_version is not None:
            self.workflow_version = self.monitoring.workflow_version

        workflow_info = {
                'python_version': "{}.{}.{}".format(sys.version_info.major,
                                                    sys.version_info.minor,
                                                    sys.version_info.micro),
                'parsl_version': get_version(),
                "time_began": self.time_began,
                'time_completed': None,
                'run_id': self.run_id,
                'workflow_name': self.workflow_name,
                'workflow_version': self.workflow_version,
                'rundir': self.run_dir,
                'tasks_completed_count': self.task_state_counts[States.exec_done],
                'tasks_failed_count': self.task_state_counts[States.failed],
                'user': getuser(),
                'host': gethostname(),
        }

        if self.monitoring:
            self.monitoring.send((MessageType.WORKFLOW_INFO,
                                 workflow_info))

        if config.checkpoint_files is not None:
            checkpoints = self.load_checkpoints(config.checkpoint_files)
        elif config.checkpoint_files is None and config.checkpoint_mode is not None:
            checkpoints = self.load_checkpoints(get_all_checkpoints(self.run_dir))
        else:
            checkpoints = {}

        self.memoizer = Memoizer(self, memoize=config.app_cache, checkpoint=checkpoints)
        self.checkpointed_tasks = 0
        self._checkpoint_timer = None
        self.checkpoint_mode = config.checkpoint_mode
        self.checkpointable_tasks: List[TaskRecord] = []

        # this must be set before executors are added since add_executors calls
        # job_status_poller.add_executors.
        self.job_status_poller = JobStatusPoller(strategy=self.config.strategy,
                                                 strategy_period=self.config.strategy_period,
                                                 max_idletime=self.config.max_idletime)

        self.executors: Dict[str, ParslExecutor] = {}

        self.data_manager = DataManager(self)
        parsl_internal_executor = ThreadPoolExecutor(max_threads=config.internal_tasks_max_threads, label='_parsl_internal')
        self.add_executors(config.executors)
        self.add_executors([parsl_internal_executor])

        if self.checkpoint_mode == "periodic":
            if config.checkpoint_period is None:
                raise ConfigurationError("Checkpoint period must be specified with periodic checkpoint mode")
            else:
                try:
                    h, m, s = map(int, config.checkpoint_period.split(':'))
                except Exception:
                    raise ConfigurationError("invalid checkpoint_period provided: {0} expected HH:MM:SS".format(config.checkpoint_period))
                checkpoint_period = (h * 3600) + (m * 60) + s
                self._checkpoint_timer = Timer(self.checkpoint, interval=checkpoint_period, name="Checkpoint")

        self.task_count = 0
        self.tasks: Dict[int, TaskRecord] = {}
        self.submitter_lock = threading.Lock()

        self.dependency_launch_pool = cf.ThreadPoolExecutor(max_workers=1, thread_name_prefix="Dependency-Launch")

        self.dependency_resolver = self.config.dependency_resolver if self.config.dependency_resolver is not None \
            else SHALLOW_DEPENDENCY_RESOLVER

        atexit.register(self.atexit_cleanup)

    def __enter__(self):
        return self

    def __exit__(self, exc_type, exc_value, traceback) -> None:
        mode = self.config.exit_mode
        logger.debug("Exiting context manager, with exit mode '%s'", mode)
        if mode == "cleanup":
            logger.info("Calling cleanup for DFK")
            self.cleanup()
        elif mode == "skip":
            logger.info("Skipping all cleanup handling")
        elif mode == "wait":
            if exc_type is None:
                logger.info("Waiting for all tasks to complete")
                self.wait_for_current_tasks()
                self.cleanup()
            else:
                logger.info("There was an exception - cleaning up without waiting for task completion")
                self.cleanup()
        else:
            raise InternalConsistencyError(f"Exit case for {mode} should be unreachable, validated by typeguard on Config()")

    def _send_task_log_info(self, task_record: TaskRecord) -> None:
        if self.monitoring:
            task_log_info = self._create_task_log_info(task_record)
            self.monitoring.send((MessageType.TASK_INFO, task_log_info))

    def _create_task_log_info(self, task_record: TaskRecord) -> Dict[str, Any]:
        """
        Create the dictionary that will be included in the log.
        """
        info_to_monitor = ['func_name', 'memoize', 'hashsum', 'fail_count', 'fail_cost', 'status',
                           'id', 'time_invoked', 'try_time_launched', 'time_returned', 'try_time_returned', 'executor']

        # mypy cannot verify that these task_record[k] references are valid:
        # They are valid if all entries in info_to_monitor are declared in the definition of TaskRecord
        # This type: ignore[literal-required] asserts that fact.
        task_log_info = {"task_" + k: task_record[k] for k in info_to_monitor}  # type: ignore[literal-required]

        task_log_info['run_id'] = self.run_id
        task_log_info['try_id'] = task_record['try_id']
        task_log_info['timestamp'] = datetime.datetime.now()
        task_log_info['task_status_name'] = task_record['status'].name
        task_log_info['tasks_failed_count'] = self.task_state_counts[States.failed]
        task_log_info['tasks_completed_count'] = self.task_state_counts[States.exec_done]
        task_log_info['tasks_memo_completed_count'] = self.task_state_counts[States.memo_done]
        task_log_info['from_memo'] = task_record['from_memo']
        task_log_info['task_inputs'] = str(task_record['kwargs'].get('inputs', None))
        task_log_info['task_outputs'] = str(task_record['kwargs'].get('outputs', None))
        task_log_info['task_stdin'] = task_record['kwargs'].get('stdin', None)

        def std_spec_to_name(name, spec):
            if spec is None:
                name = ""
            elif isinstance(spec, File):
                name = spec.url
            else:
                # fallthrough case is various str, os.PathLike, tuple modes that
                # can be interpreted by get_std_fname_mode.
                try:
                    name, _ = get_std_fname_mode(name, spec)
                except Exception:
                    logger.exception(f"Could not parse {name} specification {spec} for task {task_record['id']}")
                    name = ""
            return name

        stdout_spec = task_record['kwargs'].get('stdout')
        task_log_info['task_stdout'] = std_spec_to_name('stdout', stdout_spec)

        stderr_spec = task_record['kwargs'].get('stderr')
        task_log_info['task_stderr'] = std_spec_to_name('stderr', stderr_spec)

        task_log_info['task_fail_history'] = ",".join(task_record['fail_history'])
        task_log_info['task_depends'] = None
        if task_record['depends'] is not None:
            task_log_info['task_depends'] = ",".join([str(t.tid) for t in task_record['depends']
                                                      if isinstance(t, AppFuture) or isinstance(t, DataFuture)])
        task_log_info['task_joins'] = None

        if isinstance(task_record['joins'], list):
            task_log_info['task_joins'] = ",".join([str(t.tid) for t in task_record['joins']
                                                    if isinstance(t, AppFuture) or isinstance(t, DataFuture)])
        elif isinstance(task_record['joins'], Future):
            task_log_info['task_joins'] = ",".join([str(t.tid) for t in [task_record['joins']]
                                                    if isinstance(t, AppFuture) or isinstance(t, DataFuture)])

        return task_log_info

    def _count_deps(self, depends: Sequence[Future]) -> int:
        """Count the number of unresolved futures in the list depends.
        """
        count = 0
        for dep in depends:
            if not dep.done():
                count += 1

        return count

    @property
    def config(self) -> Config:
        """Returns the fully initialized config that the DFK is actively using.

        Returns:
             - Config object
        """
        return self._config

    def handle_exec_update(self, task_record: TaskRecord, future: Future) -> None:
        """This function is called only as a callback from an execution
        attempt reaching a final state (either successfully or failing).

        It will launch retries if necessary, and update the task
        structure.

        Args:
             task_record (dict) : Task record
             future (Future) : The future object corresponding to the task which
             makes this callback
        """

        task_id = task_record['id']

        task_record['try_time_returned'] = datetime.datetime.now()

        if not future.done():
            raise InternalConsistencyError("done callback called, despite future not reporting itself as done")

        try:
            res = self._unwrap_remote_exception_wrapper(future, task_record)

        except Exception as e:
            logger.info(f"Task {task_id} try {task_record['try_id']} failed with exception of type {type(e).__name__}")
            # We keep the history separately, since the future itself could be
            # tossed.
            task_record['fail_history'].append(repr(e))
            task_record['fail_count'] += 1
            if self._config.retry_handler:
                try:
                    cost = self._config.retry_handler(e, task_record)
                except Exception as retry_handler_exception:
                    logger.exception("retry_handler raised an exception - will not retry")

                    # this can be any amount > self._config.retries, to stop any more
                    # retries from happening
                    task_record['fail_cost'] = self._config.retries + 1

                    # make the reported exception be the retry handler's exception,
                    # rather than the execution level exception
                    e = retry_handler_exception
                else:
                    task_record['fail_cost'] += cost
            else:
                task_record['fail_cost'] += 1

            if task_record['status'] == States.dep_fail:
                logger.info("Task {} failed due to dependency failure so skipping retries".format(task_id))
                task_record['time_returned'] = datetime.datetime.now()
                self._send_task_log_info(task_record)
                with task_record['app_fu']._update_lock:
                    task_record['app_fu'].set_exception(e)

            elif task_record['fail_cost'] <= self._config.retries:

                # record the final state for this try before we mutate for retries
                self.update_task_state(task_record, States.fail_retryable)
                self._send_task_log_info(task_record)

                task_record['try_id'] += 1
                self.update_task_state(task_record, States.pending)
                task_record['try_time_launched'] = None
                task_record['try_time_returned'] = None
                task_record['fail_history'] = []
                self._send_task_log_info(task_record)

                logger.info("Task {} marked for retry".format(task_id))

            else:
                logger.exception("Task {} failed after {} retry attempts".format(task_id,
                                                                                 task_record['try_id']))
                task_record['time_returned'] = datetime.datetime.now()
                self.update_task_state(task_record, States.failed)
                task_record['time_returned'] = datetime.datetime.now()
                self._send_task_log_info(task_record)
                with task_record['app_fu']._update_lock:
                    task_record['app_fu'].set_exception(e)

        else:
            if task_record['from_memo']:
                self._complete_task(task_record, States.memo_done, res)
                self._send_task_log_info(task_record)
            else:
                if not task_record['join']:
                    self._complete_task(task_record, States.exec_done, res)
                    self._send_task_log_info(task_record)
                else:
                    # This is a join task, and the original task's function code has
                    # completed. That means that the future returned by that code
                    # will be available inside the executor future, so we can now
                    # record the inner app ID in monitoring, and add a completion
                    # listener to that inner future.

                    joinable = future.result()

                    # Fail with a TypeError if the joinapp python body returned
                    # something we can't join on.
                    if isinstance(joinable, Future):
                        self.update_task_state(task_record, States.joining)
                        task_record['joins'] = joinable
                        task_record['join_lock'] = threading.Lock()
                        self._send_task_log_info(task_record)
                        joinable.add_done_callback(partial(self.handle_join_update, task_record))
                    elif joinable == []:  # got a list, but it had no entries, and specifically, no Futures.
                        self.update_task_state(task_record, States.joining)
                        task_record['joins'] = joinable
                        task_record['join_lock'] = threading.Lock()
                        self._send_task_log_info(task_record)
                        self.handle_join_update(task_record, None)
                    elif isinstance(joinable, list) and [j for j in joinable if not isinstance(j, Future)] == []:
                        self.update_task_state(task_record, States.joining)
                        task_record['joins'] = joinable
                        task_record['join_lock'] = threading.Lock()
                        self._send_task_log_info(task_record)
                        for inner_future in joinable:
                            inner_future.add_done_callback(partial(self.handle_join_update, task_record))
                    else:
                        task_record['time_returned'] = datetime.datetime.now()
                        self.update_task_state(task_record, States.failed)
                        task_record['time_returned'] = datetime.datetime.now()
                        self._send_task_log_info(task_record)
                        with task_record['app_fu']._update_lock:
                            task_record['app_fu'].set_exception(
                                TypeError(f"join_app body must return a Future or list of Futures, got {joinable} of type {type(joinable)}"))

        self._log_std_streams(task_record)

        # it might be that in the course of the update, we've gone back to being
        # pending - in which case, we should consider ourself for relaunch
        if task_record['status'] == States.pending:
            self.launch_if_ready(task_record)

    def handle_join_update(self, task_record: TaskRecord, inner_app_future: Optional[AppFuture]) -> None:
        with task_record['join_lock']:
            # inner_app_future has completed, which is one (potentially of many)
            # futures the outer task is joining on.

            # If the outer task is joining on a single future, then
            # use the result of the inner_app_future as the final result of
            # the outer app future.

            # If the outer task is joining on a list of futures, then
            # check if the list is all done, and if so, return a list
            # of the results. Otherwise, this callback can do nothing and
            # processing will happen in another callback (on the final Future
            # to complete)

            # There is no retry handling here: inner apps are responsible for
            # their own retrying, and joining state is responsible for passing
            # on whatever the result of that retrying was (if any).

            outer_task_id = task_record['id']
            logger.debug(f"Join callback for task {outer_task_id}, inner_app_future {inner_app_future}")

            if task_record['status'] != States.joining:
                logger.debug(f"Join callback for task {outer_task_id} skipping because task is not in joining state")
                return

            joinable = task_record['joins']

            if isinstance(joinable, list):
                for future in joinable:
                    if not future.done():
                        logger.debug(f"A joinable future {future} is not done for task {outer_task_id} - skipping callback")
                        return  # abandon this callback processing if joinables are not all done

            # now we know each joinable Future is done
            # so now look for any exceptions
            exceptions_tids: List[Tuple[BaseException, Optional[str]]]
            exceptions_tids = []
            if isinstance(joinable, Future):
                je = joinable.exception()
                if je is not None:
                    if hasattr(joinable, 'task_record'):
                        tid = joinable.task_record['id']
                    else:
                        tid = None
                    exceptions_tids = [(je, tid)]
            elif isinstance(joinable, list):
                for future in joinable:
                    je = future.exception()
                    if je is not None:
                        if hasattr(joinable, 'task_record'):
                            tid = joinable.task_record['id']
                        else:
                            tid = None
                        exceptions_tids.append((je, tid))
            else:
                raise TypeError(f"Unknown joinable type {type(joinable)}")

            if exceptions_tids:
                logger.debug("Task {} failed due to failure of an inner join future".format(outer_task_id))
                e = JoinError(exceptions_tids, outer_task_id)
                # We keep the history separately, since the future itself could be
                # tossed.
                task_record['fail_history'].append(repr(e))
                task_record['fail_count'] += 1
                # no need to update the fail cost because join apps are never
                # retried

                self.update_task_state(task_record, States.failed)
                task_record['time_returned'] = datetime.datetime.now()
                with task_record['app_fu']._update_lock:
                    task_record['app_fu'].set_exception(e)

            else:
                # all the joinables succeeded, so construct a result:
                if isinstance(joinable, Future):
                    assert inner_app_future is joinable
                    res = joinable.result()
                elif isinstance(joinable, list):
                    res = []
                    for future in joinable:
                        res.append(future.result())
                else:
                    raise TypeError(f"Unknown joinable type {type(joinable)}")
                self._complete_task(task_record, States.exec_done, res)

            self._log_std_streams(task_record)

            self._send_task_log_info(task_record)

    def handle_app_update(self, task_record: TaskRecord, future: AppFuture) -> None:
        """This function is called as a callback when an AppFuture
        is in its final state.

        It will trigger post-app processing such as checkpointing.

        Args:
             task_record : Task record
             future (Future) : The relevant app future (which should be
                 consistent with the task structure 'app_fu' entry

        """

        task_id = task_record['id']

        if not task_record['app_fu'].done():
            logger.error("Internal consistency error: app_fu is not done for task {}".format(task_id))
        if not task_record['app_fu'] == future:
            logger.error("Internal consistency error: callback future is not the app_fu in task structure, for task {}".format(task_id))

        self.memoizer.update_memo(task_record, future)

        # Cover all checkpointing cases here:
        # Do we need to checkpoint now, or queue for later,
        # or do nothing?
        if self.checkpoint_mode == 'task_exit':
            self.checkpoint(tasks=[task_record])
        elif self.checkpoint_mode in ('manual', 'periodic', 'dfk_exit'):
            with self.checkpoint_lock:
                self.checkpointable_tasks.append(task_record)
        elif self.checkpoint_mode is None:
            pass
        else:
            raise InternalConsistencyError(f"Invalid checkpoint mode {self.checkpoint_mode}")

        self.wipe_task(task_id)
        return

    def _complete_task(self, task_record: TaskRecord, new_state: States, result: Any) -> None:
        """Set a task into a completed state
        """
        assert new_state in FINAL_STATES
        assert new_state not in FINAL_FAILURE_STATES
        old_state = task_record['status']

        self.update_task_state(task_record, new_state)

        logger.info(f"Task {task_record['id']} completed ({old_state.name} -> {new_state.name})")
        task_record['time_returned'] = datetime.datetime.now()

        with task_record['app_fu']._update_lock:
            task_record['app_fu'].set_result(result)

    def update_task_state(self, task_record: TaskRecord, new_state: States) -> None:
        """Updates a task record state, and recording an appropriate change
        to task state counters.
        """

        with self.task_state_counts_lock:
            if 'status' in task_record:
                self.task_state_counts[task_record['status']] -= 1
            self.task_state_counts[new_state] += 1
            task_record['status'] = new_state

    # this is a horrible place to put results radio mode decoding.
    # @staticmethod
    def _unwrap_remote_exception_wrapper(self, future: Future, task_record) -> Any:
        result = future.result()

        # this instance check is made twice - once before unwrapping radio results
        # and once afterwards. This is a bit ugly, but executors can send back an
        # unannotated RemoteExceptionWrapper, in addition to the monitoring wrapper
        # sending back an annotated RemoteExceptionWrapper
        if isinstance(result, RemoteExceptionWrapper):
            result.reraise()

        executor = self.executors[task_record['executor']]
        radio_mode = executor.radio_mode
        # raise RuntimeError(f"BENC: with radio_mode {radio_mode}, result potentially with monitoring: {result}")
        if radio_mode == "results" and not task_record['from_memo']:
            try:
                (messages, result) = result
            except Exception as e:
                raise RuntimeError(f"BENC: Got exception {e} with result = {result}")
            # raise RuntimeError(f"BENC: discarding {len(messages)} monitoring messages: {messages}")
            if self.monitoring:
                for (t, v) in messages:
                    self.monitoring.send(t, v)

        if isinstance(result, RemoteExceptionWrapper):
            result.reraise()
        return result

    def wipe_task(self, task_id: int) -> None:
        """Remove task with task_id from the internal tasks table
        """
        if self.config.garbage_collect:
            del self.tasks[task_id]

    @staticmethod
    def check_staging_inhibited(kwargs: Dict[str, Any]) -> bool:
        return kwargs.get('_parsl_staging_inhibit', False)

    def launch_if_ready(self, task_record: TaskRecord) -> None:
        """Schedules a task record for re-inspection to see if it is ready
        for launch and for launch if it is ready. The call will return
        immediately.

        This should be called by any piece of the DataFlowKernel that
        thinks a task may have become ready to run.

        It is not an error to call launch_if_ready on a task that is not
        ready to run - launch_if_ready will not incorrectly launch that
        task.

        launch_if_ready is thread safe, so may be called from any thread
        or callback.
        """
        self.dependency_launch_pool.submit(self._launch_if_ready_async, task_record)

    @wrap_with_logs
    def _launch_if_ready_async(self, task_record: TaskRecord) -> None:
        """
        _launch_if_ready will launch the specified task, if it is ready
        to run (for example, without dependencies, and in pending state).
        """
        task_id = task_record['id']
        event("DFK_LAUNCH_IF_READY_START", task_record['span'])
        exec_fu = None

        with task_record['task_launch_lock']:

            if task_record['status'] != States.pending:
                logger.debug(f"Task {task_id} is not pending, so launch_if_ready skipping")
                return

            counted_deps = self._count_deps(task_record['depends'])

            logger.debug(f"METRIC COUNTED_DEPS {task_id} "
                         f"total={len(task_record['depends'])} outstanding={counted_deps}")

            if counted_deps != 0:
                logger.debug(f"Task {task_id} has {counted_deps} outstanding dependencies, so launch_if_ready skipping")
                return

            # We can now launch the task or handle any dependency failures

            new_args, kwargs, exceptions_tids = self._unwrap_futures(task_record['args'],
                                                                     task_record['kwargs'])
            task_record['args'] = new_args
            task_record['kwargs'] = kwargs

            if not exceptions_tids:
                # There are no dependency errors
                try:
                    exec_fu = self.launch_task(task_record)
                    assert isinstance(exec_fu, Future)
                except Exception as e:
                    # task launched failed somehow. the execution might
                    # have been launched and an exception raised after
                    # that, though. that's hard to detect from here.
                    # we don't attempt retries here. This is an error with submission
                    # even though it might come from user code such as a plugged-in
                    # executor or memoization hash function.

                    logger.debug("Got an exception launching task", exc_info=True)
                    exec_fu = Future()
                    exec_fu.set_exception(e)
            else:
                logger.info(
                    "Task {} failed due to dependency failure".format(task_id))
                # Raise a dependency exception
                self.update_task_state(task_record, States.dep_fail)

                self._send_task_log_info(task_record)

                exec_fu = Future()
                exec_fu.set_exception(DependencyError(exceptions_tids,
                                                      task_id))

        if exec_fu:
            assert isinstance(exec_fu, Future)
            try:
                exec_fu.add_done_callback(partial(self.handle_exec_update, task_record))
            except Exception:
                # this exception is ignored here because it is assumed that exception
                # comes from directly executing handle_exec_update (because exec_fu is
                # done already). If the callback executes later, then any exception
                # coming out of the callback will be ignored and not propate anywhere,
                # so this block attempts to keep the same behaviour here.
                logger.error("add_done_callback got an exception which will be ignored", exc_info=True)

            task_record['exec_fu'] = exec_fu
        event("DFK_LAUNCH_IF_READY_END", task_record['span'])

    def launch_task(self, task_record: TaskRecord) -> Future:
        """Handle the actual submission of the task to the executor layer.

        Args:
            task_record : The task record

        Returns:
            Future that tracks the execution of the submitted function
        """
        task_id = task_record['id']
        task_span = task_record['span']
        event("DFK_LAUNCH_TASK_START", task_span)
        function = task_record['func']
        args = task_record['args']
        kwargs = task_record['kwargs']

        task_record['try_time_launched'] = datetime.datetime.now()

        memo_fu = self.memoizer.check_memo(task_record)
        if memo_fu:
            logger.info("Reusing cached result for task {}".format(task_id))
            task_record['from_memo'] = True
            assert isinstance(memo_fu, Future)
            event("DFK_LAUNCH_TASK_END_MEMO", task_record['span'])
            return memo_fu

        task_record['from_memo'] = False
        executor_label = task_record["executor"]
        try:
            executor = self.executors[executor_label]
        except Exception:
            logger.exception("Task {} requested invalid executor {}: config is\n{}".format(task_id, executor_label, self._config))
            raise ValueError("Task {} requested invalid executor {}".format(task_id, executor_label))

        try_id = task_record['fail_count']
        try_span = Span("TRY", (task_id, try_id))
        span_bind_sub(task_span, try_span)

        if self.monitoring is not None and self.monitoring.resource_monitoring_enabled:
            event("DFK_LAUNCH_TASK_MONITORING_WRAP_START", try_span)
            wrapper_logging_level = logging.DEBUG if self.monitoring.monitoring_debug else logging.INFO
            (function, args, kwargs) = monitor_wrapper(f=function,
                                                       args=args,
                                                       kwargs=kwargs,
                                                       x_try_id=try_id,
                                                       x_task_id=task_id,
                                                       monitoring_hub_url=self.monitoring.monitoring_hub_url,
                                                       run_id=self.run_id,
                                                       logging_level=wrapper_logging_level,
                                                       sleep_dur=self.monitoring.resource_monitoring_interval,
                                                       radio_mode=executor.radio_mode,
                                                       monitor_resources=executor.monitor_resources(),
                                                       run_dir=self.run_dir)
            event("DFK_LAUNCH_TASK_MONITORING_WRAP_END", try_span)

        event("DFK_LAUNCH_TASK_GET_SUBMITTER_LOCK_START", try_span)
        with self.submitter_lock:
            event("DFK_LAUNCH_TASK_GET_SUBMITTER_LOCK_END", try_span)
            exec_fu = executor.submit(function, task_record['resource_specification'], *args, **kwargs)
        event("DFK_LAUNCH_TASK_UPDATE_TASK_STATE_START", try_span)
        self.update_task_state(task_record, States.launched)
        event("DFK_LAUNCH_TASK_UPDATE_TASK_STATE_END", try_span)

        event("DFK_LAUNCH_TASK_SEND_TASK_LOG_INFO_START", try_span)
        self._send_task_log_info(task_record)
        event("DFK_LAUNCH_TASK_SEND_TASK_LOG_INFO_END", try_span)

        if hasattr(exec_fu, "parsl_executor_task_id"):
            # span_bind_sub(try_span, exec_fu.parsl_executor_task_span)
            logger.info(
                f"Parsl task {task_id} try {try_id} launched on executor {executor.label} "
                f"with executor id {exec_fu.parsl_executor_task_id}")

        else:
            logger.info(f"Parsl task {task_id} try {try_id} launched on executor {executor.label}")

        event("DFK_LAUNCH_TASK_LOG_STD_STREAMS_START", try_span)
        self._log_std_streams(task_record)
        event("DFK_LAUNCH_TASK_LOG_STD_STREAMS_END", try_span)

        event("DFK_LAUNCH_TASK_END_LAUNCHED", try_span)
        return exec_fu

    def _add_input_deps(self, executor: str, args: Sequence[Any], kwargs: Dict[str, Any], func: Callable) -> Tuple[Sequence[Any], Dict[str, Any],
                                                                                                                   Callable]:
        """Look for inputs of the app that are files. Give the data manager
        the opportunity to replace a file with a data future for that file,
        for example wrapping the result of a staging action.

        Args:
            - executor (str) : executor where the app is going to be launched
            - args (List) : Positional args to app function
            - kwargs (Dict) : Kwargs to app function
        """

        # Return if the task is a data management task, rather than doing
        #  data management on it.
        if self.check_staging_inhibited(kwargs):
            logger.debug("Not performing input staging")
            return args, kwargs, func

        inputs = kwargs.get('inputs', [])
        for idx, f in enumerate(inputs):
            (inputs[idx], func) = self.data_manager.optionally_stage_in(f, func, executor)

        for kwarg, f in kwargs.items():
            # stdout and stderr files should not be staging in (they will be staged *out*
            # in _add_output_deps)
            if kwarg in ['stdout', 'stderr']:
                continue
            (kwargs[kwarg], func) = self.data_manager.optionally_stage_in(f, func, executor)

        newargs = list(args)
        for idx, f in enumerate(newargs):
            (newargs[idx], func) = self.data_manager.optionally_stage_in(f, func, executor)

        return tuple(newargs), kwargs, func

    def _add_output_deps(self, executor: str, args: Sequence[Any], kwargs: Dict[str, Any], app_fut: AppFuture, func: Callable) -> Callable:
        logger.debug("Adding output dependencies")
        outputs = kwargs.get('outputs', [])
        app_fut._outputs = []

        # Pass over all possible outputs: the outputs kwarg, stdout and stderr
        # and for each of those, perform possible stage-out. This can result in:
        # a DataFuture to be exposed in app_fut to represent the completion of
        # that stageout (sometimes backed by a new sub-workflow for separate-task
        # stageout), a replacement for the function to be executed (intended to
        # be the original function wrapped with an in-task stageout wrapper), a
        # rewritten File object to be passed to task to be executed

        def stageout_one_file(file: File, rewritable_func: Callable):
            if not self.check_staging_inhibited(kwargs):
                # replace a File with a DataFuture - either completing when the stageout
                # future completes, or if no stage out future is returned, then when the
                # app itself completes.

                # The staging code will get a clean copy which it is allowed to mutate,
                # while the DataFuture-contained original will not be modified by any staging.
                f_copy = file.cleancopy()

                logger.debug("Submitting stage out for output file {}".format(repr(file)))
                stageout_fut = self.data_manager.stage_out(f_copy, executor, app_fut)
                if stageout_fut:
                    logger.debug("Adding a dependency on stageout future for {}".format(repr(file)))
                    df = DataFuture(stageout_fut, file, tid=app_fut.tid)
                else:
                    logger.debug("No stageout dependency for {}".format(repr(file)))
                    df = DataFuture(app_fut, file, tid=app_fut.tid)

                # this is a hook for post-task stageout
                # note that nothing depends on the output - which is maybe a bug
                # in the not-very-tested stageout system?
                rewritable_func = self.data_manager.replace_task_stage_out(f_copy, rewritable_func, executor)
                return rewritable_func, f_copy, df
            else:
                logger.debug("Not performing output staging for: {}".format(repr(file)))
                return rewritable_func, file, DataFuture(app_fut, file, tid=app_fut.tid)

        for idx, file in enumerate(outputs):
            func, outputs[idx], o = stageout_one_file(file, func)
            app_fut._outputs.append(o)

        file = kwargs.get('stdout')
        if isinstance(file, File):
            func, kwargs['stdout'], app_fut._stdout_future = stageout_one_file(file, func)

        file = kwargs.get('stderr')
        if isinstance(file, File):
            func, kwargs['stderr'], app_fut._stderr_future = stageout_one_file(file, func)

        return func

    def _gather_all_deps(self, args: Sequence[Any], kwargs: Dict[str, Any]) -> List[Future]:
        """Assemble a list of all Futures passed as arguments, kwargs or in the inputs kwarg.

        Args:
            - args: The list of args pass to the app
            - kwargs: The dict of all kwargs passed to the app

        Returns:
            - list of dependencies

        """
        depends: List[Future] = []

        def check_dep(d: Any) -> None:
            try:
                depends.extend(self.dependency_resolver.traverse_to_gather(d))
            except Exception:
                logger.exception("Exception in dependency_resolver.traverse_to_gather")
                raise

        # Check the positional args
        for dep in args:
            check_dep(dep)

        # Check for explicit kwargs ex, fu_1=<fut>
        for key in kwargs:
            dep = kwargs[key]
            check_dep(dep)

        # Check for futures in inputs=[<fut>...]
        for dep in kwargs.get('inputs', []):
            check_dep(dep)

        return depends

    def _unwrap_futures(self, args: Sequence[Any], kwargs: Dict[str, Any]) \
            -> Tuple[Sequence[Any], Dict[str, Any], Sequence[Tuple[Exception, str]]]:
        """This function should be called when all dependencies have completed.

        It will rewrite the arguments for that task, replacing each Future
        with the result of that future.

        If the user hid futures a level below, we will not catch
        it, and will (most likely) result in a type error.

        Args:
             args (List) : Positional args to app function
             kwargs (Dict) : Kwargs to app function

        Return:
            a rewritten args list
            a rewritten kwargs dict
            pairs of exceptions, task ids from any Futures which stored
            exceptions rather than results.
        """
        dep_failures = []

        def append_failure(e: Exception, dep: Future) -> None:
            # If this Future is associated with a task inside this DFK,
            # then refer to the task ID.
            # Otherwise make a repr of the Future object.
            if hasattr(dep, 'task_record') and dep.task_record['dfk'] == self:
                tid = "task " + repr(dep.task_record['id'])
            else:
                tid = repr(dep)
            dep_failures.extend([(e, tid)])

        # Replace item in args
        new_args = []
        for dep in args:
            try:
                new_args.extend([self.dependency_resolver.traverse_to_unwrap(dep)])
            except Exception as e:
                append_failure(e, dep)

        # Check for explicit kwargs ex, fu_1=<fut>
        for key in kwargs:
            dep = kwargs[key]
            try:
                kwargs[key] = self.dependency_resolver.traverse_to_unwrap(dep)
            except Exception as e:
                append_failure(e, dep)

        # Check for futures in inputs=[<fut>...]
        if 'inputs' in kwargs:
            new_inputs = []
            for dep in kwargs['inputs']:
                try:
                    new_inputs.extend([self.dependency_resolver.traverse_to_unwrap(dep)])
                except Exception as e:
                    append_failure(e, dep)
            kwargs['inputs'] = new_inputs

        return new_args, kwargs, dep_failures

    def submit(self,
               func: Callable,
               app_args: Sequence[Any],
               executors: Union[str, Sequence[str]],
               cache: bool,
               ignore_for_cache: Optional[Sequence[str]],
               app_kwargs: Dict[str, Any],
               join: bool = False) -> AppFuture:
        """Add task to the dataflow system.

        If the app task has the executors attributes not set (default=='all')
        the task will be launched on a randomly selected executor from the
        list of executors. If the app task specifies a particular set of
        executors, it will be targeted at the specified executors.

        Args:
            - func : A function object

        KWargs :
            - app_args : Args to the function
            - executors (list or string) : List of executors this call could go to.
                    Default='all'
            - cache (Bool) : To enable memoization or not
            - ignore_for_cache (sequence) : List of kwargs to be ignored for memoization/checkpointing
            - app_kwargs (dict) : Rest of the kwargs to the fn passed as dict.

        Returns:
            AppFuture

        """
        task_id = self.task_count
        self.task_count += 1
        task_span = Span("TASK", task_id)
        event("DFK_SUBMIT_START", task_span)
        if ignore_for_cache is None:
            ignore_for_cache = []
        else:
            # duplicate so that it can be modified safely later
            ignore_for_cache = list(ignore_for_cache)

        if self.cleanup_called:
            raise NoDataFlowKernelError("Cannot submit to a DFK that has been cleaned up")

        event("DFK_SUBMIT_CHOOSE_EXECUTOR_START", task_span)
        if isinstance(executors, str) and executors.lower() == 'all':
            choices = list(e for e in self.executors if e != '_parsl_internal')
        elif isinstance(executors, str):  # and not 'all'
            choices = [executors]
        elif isinstance(executors, list):
            choices = executors
        else:
            raise ValueError("Task {} supplied invalid type for executors: {}".format(task_id, type(executors)))
        executor = random.choice(choices)
        event("DFK_SUBMIT_CHOOSE_EXECUTOR_END", task_span)
        logger.debug("Task {} will be sent to executor {}".format(task_id, executor))

        resource_specification = app_kwargs.get('parsl_resource_specification', {})

        task_record: TaskRecord
        task_record = {'args': app_args,
                       'depends': [],
                       'dfk': self,
                       'executor': executor,
                       'func': func,
                       'func_name': func.__name__,
                       'kwargs': app_kwargs,
                       'memoize': cache,
                       'hashsum': None,
                       'exec_fu': None,
                       'fail_count': 0,
                       'fail_cost': 0,
                       'fail_history': [],
                       'from_memo': None,
                       'ignore_for_cache': ignore_for_cache,
                       'join': join,
                       'joins': None,
                       'try_id': 0,
                       'id': task_id,
                       'task_launch_lock': threading.Lock(),
                       'span': task_span,
                       'time_invoked': datetime.datetime.now(),
                       'time_returned': None,
                       'try_time_launched': None,
                       'try_time_returned': None,
                       'resource_specification': resource_specification}

        event("DFK_SUBMIT_UPDATE_UNSCHED_STATE_START", task_span)
        self.update_task_state(task_record, States.unsched)
        event("DFK_SUBMIT_UPDATE_UNSCHED_STATE_END", task_span)

        event("DFK_SUBMIT_MUNGE_ARGS_START", task_span)
        for kw in ['stdout', 'stderr']:
            if kw in app_kwargs:
                if app_kwargs[kw] == parsl.AUTO_LOGNAME:
                    if kw not in ignore_for_cache:
                        ignore_for_cache += [kw]
                    if self.config.std_autopath is None:
                        app_kwargs[kw] = self.default_std_autopath(task_record, kw)
                    else:
                        app_kwargs[kw] = self.config.std_autopath(task_record, kw)
        event("DFK_SUBMIT_MUNGE_ARGS_END", task_span)

        app_fu = AppFuture(task_record)
        task_record['app_fu'] = app_fu

        # Transform remote input files to data futures
        event("DFK_SUBMIT_ADD_DEPS_START", task_span)
        app_args, app_kwargs, func = self._add_input_deps(executor, app_args, app_kwargs, func)

        func = self._add_output_deps(executor, app_args, app_kwargs, app_fu, func)
        event("DFK_SUBMIT_ADD_DEPS_END", task_span)

        logger.debug("Added output dependencies")

        # Replace the function invocation in the TaskRecord with whatever file-staging
        # substitutions have been made.

        task_record.update({
                    'args': app_args,
                    'func': func,
                    'kwargs': app_kwargs})

        assert task_id not in self.tasks

        self.tasks[task_id] = task_record

        logger.debug("Gathering dependencies")
        # Get the list of dependencies for the task
        event("DFK_SUBMIT_EXAMINE_DEPS_START", task_span)
        depends = self._gather_all_deps(app_args, app_kwargs)
        logger.debug("Gathered dependencies")
        task_record['depends'] = depends

        depend_descs = []
        for d in depends:
            if isinstance(d, AppFuture) or isinstance(d, DataFuture):
                depend_descs.append("task {}".format(d.tid))
            else:
                depend_descs.append(repr(d))

        if depend_descs != []:
            waiting_message = "waiting on {}".format(", ".join(depend_descs))
        else:
            waiting_message = "not waiting on any dependency"

        logger.debug(f"METRIC GATHERED_DEPS {task_id} "
                     f"depends={len(depends)}")

        event("DFK_SUBMIT_EXAMINE_DEPS_END", task_span)

        logger.info("Task {} submitted for App {}, {}".format(task_id,
                                                              task_record['func_name'],
                                                              waiting_message))

        event("DFK_SUBMIT_ADD_CALLBACK_START", task_span)
        app_fu.add_done_callback(partial(self.handle_app_update, task_record))
        event("DFK_SUBMIT_UPDATE_PENDING_STATE_START", task_span)
        self.update_task_state(task_record, States.pending)
        event("DFK_SUBMIT_UPDATE_PENDING_STATE_END", task_span)
        logger.debug("Task {} set to pending state with AppFuture: {}".format(task_id, task_record['app_fu']))

        event("DFK_SUBMIT_MONITORING_PENDING_START", task_span)
        self._send_task_log_info(task_record)
        event("DFK_SUBMIT_MONITORING_PENDING_END", task_span)

        # at this point add callbacks to all dependencies to do a launch_if_ready
        # call whenever a dependency completes.

        # we need to be careful about the order of setting the state to pending,
        # adding the callbacks, and caling launch_if_ready explicitly once always below.

        # I think as long as we call launch_if_ready once after setting pending, then
        # we can add the callback dependencies at any point: if the callbacks all fire
        # before then, they won't cause a launch, but the one below will. if they fire
        # after we set it pending, then the last one will cause a launch, and the
        # explicit one won't.

        for d in depends:

            def callback_adapter(dep_fut: Future) -> None:
                self.launch_if_ready(task_record)

            try:
                d.add_done_callback(callback_adapter)
            except Exception as e:
                logger.error("add_done_callback got an exception {} which will be ignored".format(e))

        self.launch_if_ready(task_record)

        event("DFK_SUBMIT_END", task_span)
        return app_fu

    # it might also be interesting to assert that all DFK
    # tasks are in a "final" state (3,4,5) when the DFK
    # is closed down, and report some kind of warning.
    # although really I'd like this to drain properly...
    # and a drain function might look like this.
    # If tasks have their states changed, this won't work properly
    # but we can validate that...
    def log_task_states(self) -> None:
        logger.info("Summary of tasks in DFK:")

        with self.task_state_counts_lock:
            for state in States:
                logger.info("Tasks in state {}: {}".format(str(state), self.task_state_counts[state]))

        logger.info("End of summary")

    def add_executors(self, executors: Sequence[ParslExecutor]) -> None:
        for executor in executors:
            executor.run_id = self.run_id
            executor.run_dir = self.run_dir
            if self.monitoring:
                executor.hub_address = self.monitoring.hub_address
                executor.hub_zmq_port = self.monitoring.hub_zmq_port
                executor.submit_monitoring_radio = self.monitoring.radio
            if hasattr(executor, 'provider'):
                if hasattr(executor.provider, 'script_dir'):
                    executor.provider.script_dir = os.path.join(self.run_dir, 'submit_scripts')
                    os.makedirs(executor.provider.script_dir, exist_ok=True)

                    executor.provider.channel.script_dir = executor.provider.script_dir

            self.executors[executor.label] = executor
            executor.start()
        block_executors = [e for e in executors if isinstance(e, BlockProviderExecutor)]
        self.job_status_poller.add_executors(block_executors)

    def atexit_cleanup(self) -> None:
        logger.warning("Python is exiting with a DFK still running. "
                       "You should call parsl.dfk().cleanup() before "
                       "exiting to release any resources")

    def wait_for_current_tasks(self) -> None:
        """Waits for all tasks in the task list to be completed, by waiting for their
        AppFuture to be completed. This method will not necessarily wait for any tasks
        added after cleanup has started (such as data stageout?)
        """

        logger.info("Waiting for all remaining tasks to complete")

        # .values is made into a list immediately to reduce (although not
        # eliminate) a race condition where self.tasks can be modified
        # elsewhere by a completing task being removed from the dictionary.
        task_records = list(self.tasks.values())
        for task_record in task_records:
            # .exception() is a less exception throwing way of
            # waiting for completion than .result()
            fut = task_record['app_fu']
            if not fut.done():
                fut.exception()
            # now app future is done, poll until DFK state is final: a
            # DFK state being final and the app future being done do not imply each other.
            while task_record['status'] not in FINAL_STATES:
                time.sleep(0.1)

        logger.info("All remaining tasks completed")

    @wrap_with_logs
    def cleanup(self) -> None:
        """DataFlowKernel cleanup.

        This involves releasing all resources explicitly.

        We call scale_in on each of the executors and call executor.shutdown.
        """
        logger.info("DFK cleanup initiated")

        # this check won't detect two DFK cleanups happening from
        # different threads extremely close in time because of
        # non-atomic read/modify of self.cleanup_called
        if self.cleanup_called:
            raise Exception("attempt to clean up DFK when it has already been cleaned-up")
        self.cleanup_called = True

        self.log_task_states()

        # Checkpointing takes priority over the rest of the tasks
        # checkpoint if any valid checkpoint method is specified
        if self.checkpoint_mode is not None:
            self.checkpoint()

            if self._checkpoint_timer:
                logger.info("Stopping checkpoint timer")
                self._checkpoint_timer.close()

        # Send final stats
        logger.info("Sending end message for usage tracking")
        self.usage_tracker.send_end_message()
        self.usage_tracker.close()
        logger.info("Closed usage tracking")

        logger.info("Closing job status poller")
        self.job_status_poller.close()
        logger.info("Terminated job status poller")

        logger.info("Shutting down executors")

        for executor in self.executors.values():
            logger.info(f"Shutting down executor {executor.label}")
            executor.shutdown()
            logger.info(f"Shut down executor {executor.label}")

        logger.info("Terminated executors")
        self.time_completed = datetime.datetime.now()

        if self.monitoring:
            logger.info("Sending final monitoring message")
            self.monitoring.send((MessageType.WORKFLOW_INFO,
                                 {'tasks_failed_count': self.task_state_counts[States.failed],
                                  'tasks_completed_count': self.task_state_counts[States.exec_done],
                                  "time_began": self.time_began,
                                  'time_completed': self.time_completed,
                                  'run_id': self.run_id, 'rundir': self.run_dir}))

            logger.info("Terminating monitoring")
            self.monitoring.close()
            logger.info("Terminated monitoring")

        logger.info("Terminating dependency launch pool")
        self.dependency_launch_pool.shutdown()
        logger.info("Terminated dependency launch pool")

        logger.info("Unregistering atexit hook")
        atexit.unregister(self.atexit_cleanup)
        logger.info("Unregistered atexit hook")

        if DataFlowKernelLoader._dfk is self:
            logger.info("Unregistering default DFK")
            parsl.clear()
            logger.info("Unregistered default DFK")
        else:
            logger.debug("Cleaning up non-default DFK - not unregistering")

        # TODO: enabling based on whether dict tracing is enabled or not.
        logger.info("Writing tracing pickle file")
        output_event_stats(directory=self.run_dir)

        logger.info("DFK cleanup complete")

    def checkpoint(self, tasks: Optional[Sequence[TaskRecord]] = None) -> str:
        """Checkpoint the dfk incrementally to a checkpoint file.

        When called, every task that has been completed yet not
        checkpointed is checkpointed to a file.

        Kwargs:
            - tasks (List of task records) : List of task ids to checkpoint. Default=None
                                         if set to None, we iterate over all tasks held by the DFK.

        .. note::
            Checkpointing only works if memoization is enabled

        Returns:
            Checkpoint dir if checkpoints were written successfully.
            By default the checkpoints are written to the RUNDIR of the current
            run under RUNDIR/checkpoints/{tasks.pkl, dfk.pkl}
        """
        with self.checkpoint_lock:
            if tasks:
                checkpoint_queue = tasks
            else:
                checkpoint_queue = self.checkpointable_tasks
                self.checkpointable_tasks = []

            checkpoint_dir = '{0}/checkpoint'.format(self.run_dir)
            checkpoint_dfk = checkpoint_dir + '/dfk.pkl'
            checkpoint_tasks = checkpoint_dir + '/tasks.pkl'

            if not os.path.exists(checkpoint_dir):
                os.makedirs(checkpoint_dir, exist_ok=True)

            with open(checkpoint_dfk, 'wb') as f:
                state = {'rundir': self.run_dir,
                         'task_count': self.task_count
                         }
                pickle.dump(state, f)

            count = 0

            with open(checkpoint_tasks, 'ab') as f:
                for task_record in checkpoint_queue:
                    task_id = task_record['id']

                    app_fu = task_record['app_fu']

                    if app_fu.done() and app_fu.exception() is None:
                        hashsum = task_record['hashsum']
                        if not hashsum:
                            continue
                        t = {'hash': hashsum, 'exception': None, 'result': app_fu.result()}

                        # We are using pickle here since pickle dumps to a file in 'ab'
                        # mode behave like a incremental log.
                        pickle.dump(t, f)
                        count += 1
                        logger.debug("Task {} checkpointed".format(task_id))

            self.checkpointed_tasks += count

            if count == 0:
                if self.checkpointed_tasks == 0:
                    logger.warning("No tasks checkpointed so far in this run. Please ensure caching is enabled")
                else:
                    logger.debug("No tasks checkpointed in this pass.")
            else:
                logger.info("Done checkpointing {} tasks".format(count))

            return checkpoint_dir

    def _load_checkpoints(self, checkpointDirs: Sequence[str]) -> Dict[str, Future[Any]]:
        """Load a checkpoint file into a lookup table.

        The data being loaded from the pickle file mostly contains input
        attributes of the task: func, args, kwargs, env...
        To simplify the check of whether the exact task has been completed
        in the checkpoint, we hash these input params and use it as the key
        for the memoized lookup table.

        Args:
            - checkpointDirs (list) : List of filepaths to checkpoints
              Eg. ['runinfo/001', 'runinfo/002']

        Returns:
            - memoized_lookup_table (dict)
        """
        memo_lookup_table = {}

        for checkpoint_dir in checkpointDirs:
            logger.info("Loading checkpoints from {}".format(checkpoint_dir))
            checkpoint_file = os.path.join(checkpoint_dir, 'tasks.pkl')
            try:
                with open(checkpoint_file, 'rb') as f:
                    while True:
                        try:
                            data = pickle.load(f)
                            # Copy and hash only the input attributes
                            memo_fu: Future = Future()
                            assert data['exception'] is None
                            memo_fu.set_result(data['result'])
                            memo_lookup_table[data['hash']] = memo_fu

                        except EOFError:
                            # Done with the checkpoint file
                            break
            except FileNotFoundError:
                reason = "Checkpoint file was not found: {}".format(
                    checkpoint_file)
                logger.error(reason)
                raise BadCheckpoint(reason)
            except Exception:
                reason = "Failed to load checkpoint: {}".format(
                    checkpoint_file)
                logger.error(reason)
                raise BadCheckpoint(reason)

            logger.info("Completed loading checkpoint: {0} with {1} tasks".format(checkpoint_file,
                                                                                  len(memo_lookup_table.keys())))
        return memo_lookup_table

    @typeguard.typechecked
    def load_checkpoints(self, checkpointDirs: Optional[Sequence[str]]) -> Dict[str, Future]:
        """Load checkpoints from the checkpoint files into a dictionary.

        The results are used to pre-populate the memoizer's lookup_table

        Kwargs:
             - checkpointDirs (list) : List of run folder to use as checkpoints
               Eg. ['runinfo/001', 'runinfo/002']

        Returns:
             - dict containing, hashed -> future mappings
        """
        if checkpointDirs:
            return self._load_checkpoints(checkpointDirs)
        else:
            return {}

    @staticmethod
    def _log_std_streams(task_record: TaskRecord) -> None:
        tid = task_record['id']

        def log_std_stream(name: str, target) -> None:
            if target is None:
                logger.info(f"{name} for task {tid} will not be redirected.")
            elif isinstance(target, str):
                logger.info(f"{name} for task {tid} will be redirected to {target}")
            elif isinstance(target, os.PathLike):
                logger.info(f"{name} for task {tid} will be redirected to {os.fspath(target)}")
            elif isinstance(target, tuple) and len(target) == 2 and isinstance(target[0], str):
                logger.info(f"{name} for task {tid} will be redirected to {target[0]} with mode {target[1]}")
            elif isinstance(target, tuple) and len(target) == 2 and isinstance(target[0], os.PathLike):
                logger.info(f"{name} for task {tid} will be redirected to {os.fspath(target[0])} with mode {target[1]}")
            elif isinstance(target, DataFuture):
                logger.info(f"{name} for task {tid} will staged to {target.file_obj.url}")
            else:
                logger.error(f"{name} for task {tid} has unknown specification: {target!r}")

        log_std_stream("Standard out", task_record['app_fu'].stdout)
        log_std_stream("Standard error", task_record['app_fu'].stderr)

    def default_std_autopath(self, taskrecord, kw):
        label = taskrecord['kwargs'].get('label')
        task_id = taskrecord['id']
        return os.path.join(
            self.run_dir,
            'task_logs',
            str(int(task_id / 10000)).zfill(4),  # limit logs to 10k entries per directory
            'task_{}_{}{}.{}'.format(
                str(task_id).zfill(4),
                taskrecord['func_name'],
                '' if label is None else '_{}'.format(label),
                kw))


class DataFlowKernelLoader:
    """Manage which DataFlowKernel is active.

    This is a singleton class containing only class methods. You should not
    need to instantiate this class.
    """

    _dfk: Optional[DataFlowKernel] = None

    @classmethod
    def clear(cls) -> None:
        """Clear the active DataFlowKernel so that a new one can be loaded."""
        cls._dfk = None

    @classmethod
    @typeguard.typechecked
    def load(cls, config: Optional[Config] = None) -> DataFlowKernel:
        """Load a DataFlowKernel.

        Args:
            - config (Config) : Configuration to load. This config will be passed to a
              new DataFlowKernel instantiation which will be set as the active DataFlowKernel.
        Returns:
            - DataFlowKernel : The loaded DataFlowKernel object.
        """
        if cls._dfk is not None:
            raise ConfigurationError('Config has already been loaded')

        if config is None:
            cls._dfk = DataFlowKernel(Config())
        else:
            cls._dfk = DataFlowKernel(config)

        return cls._dfk

    @classmethod
    def wait_for_current_tasks(cls) -> None:
        """Waits for all tasks in the task list to be completed, by waiting for their
        AppFuture to be completed. This method will not necessarily wait for any tasks
        added after cleanup has started such as data stageout.
        """
        cls.dfk().wait_for_current_tasks()

    @classmethod
    def dfk(cls) -> DataFlowKernel:
        """Return the currently-loaded DataFlowKernel."""
        if cls._dfk is None:
            raise NoDataFlowKernelError('Must first load config')
        return cls._dfk<|MERGE_RESOLUTION|>--- conflicted
+++ resolved
@@ -47,11 +47,7 @@
 from parsl.monitoring.message_type import MessageType
 from parsl.monitoring.remote import monitor_wrapper
 from parsl.process_loggers import wrap_with_logs
-<<<<<<< HEAD
-from parsl.providers.base import ExecutionProvider
 from parsl.trace import Span, event, output_event_stats, span_bind_sub
-=======
->>>>>>> 5cb58d15
 from parsl.usage_tracking.usage import UsageTracker
 from parsl.utils import Timer, get_all_checkpoints, get_std_fname_mode, get_version
 
@@ -632,7 +628,7 @@
             # raise RuntimeError(f"BENC: discarding {len(messages)} monitoring messages: {messages}")
             if self.monitoring:
                 for (t, v) in messages:
-                    self.monitoring.send(t, v)
+                    self.monitoring.send((t, v))
 
         if isinstance(result, RemoteExceptionWrapper):
             result.reraise()
