--- conflicted
+++ resolved
@@ -201,17 +201,10 @@
             pending = sum([1 for x in status if x == 'PENDING'])
             active_blocks = running + submitting + pending
             active_slots = active_blocks * tasks_per_node * nodes_per_block
-<<<<<<< HEAD
 
             print("[MONITOR] Active tasks:", active_tasks)
             print("[MONITOR] Active slots:", active_slots)
 
-=======
-            
-            print("[MONITOR] Active tasks:", active_tasks)
-            print("[MONITOR] Active slots:", active_slots)
-            
->>>>>>> 4d0fd355
             if (isinstance(executor, IPyParallelExecutor) or
                 isinstance(executor, HighThroughputExecutor) or
                 isinstance(executor, ExtremeScaleExecutor)):
