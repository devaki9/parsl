--- conflicted
+++ resolved
@@ -1,14 +1,10 @@
 import logging
 import os
-from glob import glob
-<<<<<<< HEAD
-import logging
 import random
 import time
+from glob import glob
 
 from parsl.dataflow.errors import RundirCreateError
-=======
->>>>>>> 2c19a8fc
 
 logger = logging.getLogger(__name__)
 
