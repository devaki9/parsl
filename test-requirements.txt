flake8==3.8.0
importlib-metadata<5  # due to flake8 incompatibility with importlib 5.0.0
ipyparallel
pandas
pytest>=6.2.5,<7
pytest-cov
pytest-random-order
mock>=1.0.0
nbsphinx
sphinx_rtd_theme
mypy==1.1.1
types-python-dateutil
types-requests
types-six
<<<<<<< HEAD
=======

# sqlalchemy is needed for typechecking, so it's here
# as well as at runtime for optional monitoring execution
# (where it's specified in setup.py)
sqlalchemy>=1.4,<2
sqlalchemy2-stubs

>>>>>>> 482be583
Sphinx==4.5.0
twine
wheel
# this requirement is stricter than in setup.py, because mypy type
# checking fails with earlier versions of sqlalchemy now. This is
# a transitional arrangement until support for sqlalchemy<2 goes
# away.
sqlalchemy>=2,<3<|MERGE_RESOLUTION|>--- conflicted
+++ resolved
@@ -12,8 +12,6 @@
 types-python-dateutil
 types-requests
 types-six
-<<<<<<< HEAD
-=======
 
 # sqlalchemy is needed for typechecking, so it's here
 # as well as at runtime for optional monitoring execution
@@ -21,12 +19,6 @@
 sqlalchemy>=1.4,<2
 sqlalchemy2-stubs
 
->>>>>>> 482be583
 Sphinx==4.5.0
 twine
-wheel
-# this requirement is stricter than in setup.py, because mypy type
-# checking fails with earlier versions of sqlalchemy now. This is
-# a transitional arrangement until support for sqlalchemy<2 goes
-# away.
-sqlalchemy>=2,<3+wheel