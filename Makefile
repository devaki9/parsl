PYTHON := $(shell which python3 || echo ".python_is_missing")
SHELL := $(shell which bash) # Use bash instead of bin/sh as shell
GIT := $(shell which git || echo ".git_is_missing")
CWD := $(shell pwd)
DEPS := .deps
CCTOOLS_INSTALL := /tmp/cctools
MPICH=mpich
OPENMPI=openmpi
EXECUTORS_PATH := $(shell ls -d parsl/executors/*/ | tr '\n' ':')
export PATH := $(EXECUTORS_PATH):$(CCTOOLS_INSTALL)/bin/:$(PATH)
export CCTOOLS_VERSION=7.5.4
export HYDRA_LAUNCHER=fork
export OMPI_MCA_rmaps_base_oversubscribe=yes
MPI=$(MPICH)

.PHONY: help
help: ## me
	@grep -E '^[0-9a-zA-Z_-]+:.*?## .*$$' $(MAKEFILE_LIST) | sort | awk 'BEGIN {FS = ":.*?## "}; {printf "\033[36m%-30s\033[0m %s\n", $$1, $$2}'

VENV = .venv
.PHONY: virtualenv
virtualenv: ## create an activate a virtual env
	test -f $(VENV)/bin/activate || $(PYTHON) -m venv $(VENV)
	echo "Run 'source $(VENV)/bin/activate' to activate the virtual environment"


$(DEPS): test-requirements.txt requirements.txt
	pip3 install --upgrade pip
	pip3 install -r test-requirements.txt -r requirements.txt
	touch $(DEPS)

.PHONY: deps
deps: $(DEPS) ## install the dependencies

.PHONY: lint
lint: ## run linter script
	parsl/tests/lint-inits.sh

.PHONY: flake8
flake8:  ## run flake
	flake8 parsl/

.PHONY: clean_coverage
clean_coverage:
	rm -f .coverage

.PHONY: mypy
mypy: ## run mypy checks
	MYPYPATH=$(CWD)/mypy-stubs mypy parsl/

.PHONY: local_thread_test
local_thread_test: ## run all tests with local_thread config
	pytest parsl/tests/ -k "not cleannet" --config parsl/tests/configs/local_threads.py --random-order --durations 10

.PHONY: htex_local_test
htex_local_test: ## run all tests with htex_local config
	PYTHONPATH=.  pytest parsl/tests/ -k "not cleannet" --config parsl/tests/configs/htex_local.py --random-order --durations 10

.PHONY: htex_local_alternate_test
htex_local_alternate_test: ## run all tests with htex_local config
	pip3 install ".[monitoring]"
	PYTHONPATH=.  pytest parsl/tests/ -k "not cleannet" --config parsl/tests/configs/htex_local_alternate.py --random-order --durations 10

$(CCTOOLS_INSTALL):	#CCtools contains both taskvine and workqueue so install only once
	parsl/executors/taskvine/install-taskvine.sh

<<<<<<< HEAD
.PHONY: workqueue_ex_test
workqueue_ex_test: $(WORKQUEUE_INSTALL)  ## run all tests with workqueue_ex config
	PYTHONPATH=.:/tmp/cctools/lib/python3.8/site-packages  pytest parsl/tests/ -k "not cleannet and not issue363" --config parsl/tests/configs/workqueue_ex.py --random-order
	# PYTHONPATH=.:/tmp/cctools/lib/python3.8/site-packages  pytest parsl/tests/ -k "not cleannet and not issue363" --config parsl/tests/configs/workqueue_blocks_coprocess.py --random-order

.PHONY: workqueue_mon_test
workqueue_mon_test: $(WORKQUEUE_INSTALL)  ## run all tests with workqueue_ex config
	pip3 install ".[monitoring]"
	PYTHONPATH=.:/tmp/cctools/lib/python3.8/site-packages  pytest parsl/tests/ -k "not cleannet and not issue363" --config parsl/tests/configs/workqueue_monitoring_config.py --cov=parsl --cov-append --cov-report= --random-order

=======
.PHONY: vineex_local_test
vineex_local_test: $(CCTOOLS_INSTALL)  ## run all tests with vineex_local config
	PYTHONPATH=.:/tmp/cctools/lib/python3.8/site-packages  pytest parsl/tests/ -k "not cleannet and not issue363" --config parsl/tests/configs/taskvine_ex.py --random-order --durations 10

.PHONY: wqex_local_test
wqex_local_test: $(CCTOOLS_INSTALL)  ## run all tests with wqex_local config
	PYTHONPATH=.:/tmp/cctools/lib/python3.8/site-packages  pytest parsl/tests/ -k "not cleannet and not issue363" --config parsl/tests/configs/workqueue_ex.py --random-order --durations 10
>>>>>>> bb7ea8d4

.PHONY: config_local_test
config_local_test:   # TODO: this doesn't check workqueue is installed -- because that's done in a different 'make' run, and there is nothing to cache that fact between runs in the current make impl (eg looking for a particular file to be there...)
	pip3 install ".[monitoring]"
<<<<<<< HEAD
	PYTHONPATH=.:/tmp/cctools/lib/python3.8/site-packages pytest parsl/tests/ -k "not cleannet and not site" --config local --random-order
=======
	PYTHONPATH=. pytest parsl/tests/ -k "not cleannet" --config local --random-order --durations 10
>>>>>>> bb7ea8d4

.PHONY: site_test
site_test:
	pytest parsl/tests/ -k "not cleannet" ${SHARED_FS_OPTIONS} --config parsl/tests/site_tests/site_config_selector.py --random-order
	pytest parsl/tests/site_tests/ ${SHARED_FS_OPTIONS} --config local

.PHONY: perf_test
perf_test:
	parsl-perf --time 5 --config parsl/tests/configs/local_threads.py

.PHONY: test ## run all tests with all config types
<<<<<<< HEAD
test: clean_coverage lint flake8 mypy local_thread_test htex_local_test htex_local_alternate_test workqueue_ex_test workqueue_mon_test perf_test ## run most tests
=======
test: clean_coverage lint flake8 mypy local_thread_test htex_local_test htex_local_alternate_test wqex_local_test vineex_local_test config_local_test perf_test ## run all tests
>>>>>>> bb7ea8d4

.PHONY: tag
tag: ## create a tag in git. to run, do a 'make VERSION="version string" tag
	./tag_and_release.sh create_tag $(VERSION)

.PHONY: package
package: ## package up a distribution.
	./tag_and_release.sh package

.PHONY: deploy
deploy: ## deploy the distribution
	./tag_and_release.sh release

# THIS IS MEANT TO BE INVOKED BY GITHUB ACTIONS **ONLY**
.PHONY: update_version
update_version: ## Update version
	./tag_and_release.sh update_version

.PHONY: release
release: deps tag package deploy   ## create a release. To run, do a 'make VERSION="version string"  release'

.PHONY: coverage
coverage: ## show the coverage report
	# coverage report
	echo no-op coverage report

.PHONY: clean
clean: ## clean up the environment by deleting the .venv, dist, eggs, mypy caches, coverage info, etc
	rm -rf .venv $(DEPS) dist *.egg-info .mypy_cache build .pytest_cache .coverage runinfo_* $(WORKQUEUE_INSTALL)<|MERGE_RESOLUTION|>--- conflicted
+++ resolved
@@ -64,18 +64,6 @@
 $(CCTOOLS_INSTALL):	#CCtools contains both taskvine and workqueue so install only once
 	parsl/executors/taskvine/install-taskvine.sh
 
-<<<<<<< HEAD
-.PHONY: workqueue_ex_test
-workqueue_ex_test: $(WORKQUEUE_INSTALL)  ## run all tests with workqueue_ex config
-	PYTHONPATH=.:/tmp/cctools/lib/python3.8/site-packages  pytest parsl/tests/ -k "not cleannet and not issue363" --config parsl/tests/configs/workqueue_ex.py --random-order
-	# PYTHONPATH=.:/tmp/cctools/lib/python3.8/site-packages  pytest parsl/tests/ -k "not cleannet and not issue363" --config parsl/tests/configs/workqueue_blocks_coprocess.py --random-order
-
-.PHONY: workqueue_mon_test
-workqueue_mon_test: $(WORKQUEUE_INSTALL)  ## run all tests with workqueue_ex config
-	pip3 install ".[monitoring]"
-	PYTHONPATH=.:/tmp/cctools/lib/python3.8/site-packages  pytest parsl/tests/ -k "not cleannet and not issue363" --config parsl/tests/configs/workqueue_monitoring_config.py --cov=parsl --cov-append --cov-report= --random-order
-
-=======
 .PHONY: vineex_local_test
 vineex_local_test: $(CCTOOLS_INSTALL)  ## run all tests with vineex_local config
 	PYTHONPATH=.:/tmp/cctools/lib/python3.8/site-packages  pytest parsl/tests/ -k "not cleannet and not issue363" --config parsl/tests/configs/taskvine_ex.py --random-order --durations 10
@@ -83,16 +71,17 @@
 .PHONY: wqex_local_test
 wqex_local_test: $(CCTOOLS_INSTALL)  ## run all tests with wqex_local config
 	PYTHONPATH=.:/tmp/cctools/lib/python3.8/site-packages  pytest parsl/tests/ -k "not cleannet and not issue363" --config parsl/tests/configs/workqueue_ex.py --random-order --durations 10
->>>>>>> bb7ea8d4
+
+.PHONY: workqueue_mon_test
+workqueue_mon_test: $(WORKQUEUE_INSTALL)  ## run all tests with workqueue_ex config
+	pip3 install ".[monitoring]"
+	PYTHONPATH=.:/tmp/cctools/lib/python3.8/site-packages  pytest parsl/tests/ -k "not cleannet and not issue363" --config parsl/tests/configs/workqueue_monitoring_config.py --cov=parsl --cov-append --cov-report= --random-order
+
 
 .PHONY: config_local_test
 config_local_test:   # TODO: this doesn't check workqueue is installed -- because that's done in a different 'make' run, and there is nothing to cache that fact between runs in the current make impl (eg looking for a particular file to be there...)
 	pip3 install ".[monitoring]"
-<<<<<<< HEAD
 	PYTHONPATH=.:/tmp/cctools/lib/python3.8/site-packages pytest parsl/tests/ -k "not cleannet and not site" --config local --random-order
-=======
-	PYTHONPATH=. pytest parsl/tests/ -k "not cleannet" --config local --random-order --durations 10
->>>>>>> bb7ea8d4
 
 .PHONY: site_test
 site_test:
@@ -104,11 +93,7 @@
 	parsl-perf --time 5 --config parsl/tests/configs/local_threads.py
 
 .PHONY: test ## run all tests with all config types
-<<<<<<< HEAD
-test: clean_coverage lint flake8 mypy local_thread_test htex_local_test htex_local_alternate_test workqueue_ex_test workqueue_mon_test perf_test ## run most tests
-=======
-test: clean_coverage lint flake8 mypy local_thread_test htex_local_test htex_local_alternate_test wqex_local_test vineex_local_test config_local_test perf_test ## run all tests
->>>>>>> bb7ea8d4
+test: clean_coverage lint flake8 mypy local_thread_test htex_local_test htex_local_alternate_test workqueue_ex_test workqueue_mon_test vineex_local_test perf_test ## run most tests
 
 .PHONY: tag
 tag: ## create a tag in git. to run, do a 'make VERSION="version string" tag
