--- conflicted
+++ resolved
@@ -72,19 +72,17 @@
 wqex_local_test: $(CCTOOLS_INSTALL)  ## run all tests with workqueue_ex config
 	PYTHONPATH=/tmp/cctools/lib/python3.8/site-packages  pytest parsl/tests/ -k "not cleannet and not issue363" --config parsl/tests/configs/workqueue_ex.py --random-order --durations 10
 
-<<<<<<< HEAD
+.PHONY: radical_local_test
+radical_local_test:
+	pip3 install ".[radical-pilot]"
+	mkdir -p ~/.radical/pilot/configs && echo '{"localhost": {"virtenv_mode": "local"}}' > ~/.radical/pilot/configs/resource_local.json
+	pytest parsl/tests/ -k "not cleannet and not issue363 and not test_apptimeout" --config parsl/tests/configs/local_radical.py --random-order --durations 10
+
 .PHONY: workqueue_mon_test
 workqueue_mon_test: $(WORKQUEUE_INSTALL)  ## run all tests with workqueue_ex config
 	pip3 install ".[monitoring]"
 	PYTHONPATH=.:/tmp/cctools/lib/python3.8/site-packages  pytest parsl/tests/ -k "not cleannet and not issue363" --config parsl/tests/configs/workqueue_monitoring_config.py --cov=parsl --cov-append --cov-report= --random-order
 
-=======
-.PHONY: radical_local_test
-radical_local_test:
-	pip3 install ".[radical-pilot]"
-	mkdir -p ~/.radical/pilot/configs && echo '{"localhost": {"virtenv_mode": "local"}}' > ~/.radical/pilot/configs/resource_local.json
-	pytest parsl/tests/ -k "not cleannet and not issue363 and not test_apptimeout" --config parsl/tests/configs/local_radical.py --random-order --durations 10
->>>>>>> 3bcbc5d8
 
 .PHONY: config_local_test
 config_local_test:
@@ -101,11 +99,7 @@
 	parsl-perf --time 5 --config parsl/tests/configs/local_threads.py
 
 .PHONY: test ## run all tests with all config types
-<<<<<<< HEAD
-test: clean_coverage lint flake8 mypy local_thread_test htex_local_test htex_local_alternate_test wqex_local_test workqueue_mon_test vineex_local_test perf_test ## run most tests
-=======
-test: clean_coverage lint flake8 mypy local_thread_test htex_local_test htex_local_alternate_test wqex_local_test vineex_local_test radical_local_test config_local_test perf_test ## run all tests
->>>>>>> 3bcbc5d8
+test: clean_coverage lint flake8 mypy local_thread_test htex_local_test htex_local_alternate_test wqex_local_test workqueue_mon_test vineex_local_test radical_local_test perf_test ## run most tests
 
 .PHONY: tag
 tag: ## create a tag in git. to run, do a 'make VERSION="version string" tag
