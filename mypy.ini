--- conflicted
+++ resolved
@@ -1,9 +1,6 @@
 [mypy]
 plugins = sqlalchemy.ext.mypy.plugin
-<<<<<<< HEAD
-=======
 
->>>>>>> 482be583
 # globally disabled error codes:
 #   str-bytes-safe warns that a byte string is formatted into a string.
 #                  which is commonly done with manager IDs in the parsl
