--- conflicted
+++ resolved
@@ -12,11 +12,7 @@
       matrix:
         python-version: ["3.6", "3.7", "3.8", "3.9"]
     runs-on: ubuntu-20.04
-<<<<<<< HEAD
-    timeout-minutes: 80
-=======
     timeout-minutes: 60
->>>>>>> 8c005343
 
     steps:
     - uses: actions/checkout@master
@@ -84,14 +80,8 @@
         make coverage
 
     - name: Archive runinfo logs
-<<<<<<< HEAD
-      uses: actions/upload-artifact@v2
-      with:
-        name: runinfo
-=======
       if: ${{ always() }}
       uses: actions/upload-artifact@v2
       with:
         name: runinfo-${{ matrix.python-version }}
->>>>>>> 8c005343
         path: runinfo/